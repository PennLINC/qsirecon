.. include:: ../links.rst

.. _noddi_model:

##########################################################
Neurite Orientation Dispersion and Density Imaging (NODDI)
##########################################################


<<<<<<< HEAD
NODDI in QSIRecon
~~~~~~~~~~~~~~~~~

QSIRecon supports NODDI reconstruction using the AMICO package: see :func:`~qsirecon.workflows.recon.amico.init_amico_noddi_fit_wf`.
This is accessible in a reconstruction specification by using a node with ``action: fit_noddi`` and ``software: AMICO``.
Also see :class:`~qsirecon.interfaces.amico.NODDI`.


=======
*************************
>>>>>>> 07d54663
NODDI Foundational Papers
*************************

**Multi-Compartment Modeling**:
NODDI is a three-compartment diffusion MRI model that separates intra-neurite, extra-neurite, and CSF water signals.
This yields more specific microstructural indices than DTI -
notably the intracellular volume fraction (ICVF) as a proxy for neurite density,
and the orientation dispersion index (ODI) for neurite orientation variability :cite:p:`noddi`.
These metrics disentangle factors contributing to diffusion anisotropy that were conflated in :ref:`DTI <dti_model>` measures like FA :cite:p:`noddi`.

**Estimation Speed**:
A major practical advance was the AMICO algorithm (Daducci et al. 2015),
which reformulated NODDI fitting as a linear inverse problem.
AMICO achieves a 1000× speedup in fitting time with minimal loss of accuracy :cite:p:`amico`.
This enabled large studies and clinical workflows to include NODDI analyses, cementing NODDI's popularity.
Notably, AMICO does not alter NODDI's metrics; it accelerates their computation.

**Partial Volume Correction**:
A known issue is that CSF partial-volume can lead to underestimation of neurite density in voxels near ventricles or cortex.
In 2021, :cite:t:`parker2021not` introduced tissue-fraction-modulated ICVF and ODI,
scaling NODDI metrics by the tissue signal fraction (1 - ISOVF).
This adjustment was shown to remove artifactual group differences that were driven by differing CSF contamination rather than true tissue changes :cite:p:`parker2021not`.
Tissue modulated maps are produced by default in QSIRecon.


*********************************
NODDI Studies Across the Lifespan
<<<<<<< HEAD
~~~~~~~~~~~~~~~~~~~~~~~~~~~~~~~~~
=======
*********************************
>>>>>>> 07d54663

**Early Development (Infancy)**:
NODDI studies in infants show dramatic microstructural maturation within the first years of life.
For example,
neurite density (ICVF) in major tracts increases steeply from birth to age 3 :cite:p:`Jelescu2015WMTINODDI`,
reflecting rapid axonal growth and myelination.
This is accompanied by increasing restriction of diffusion in the extra-cellular space
(consistent with growing fibers and tighter packing).

**Childhood and Adolescence**:
Neurite density continues to rise through childhood and adolescence, though the rate slows with age.
Multiple studies (e.g. :cite:t:`Genc2017NDIAgeDevelopment`, :cite:t:`Mah2017NODDIChildDevelopment`)
found strong positive correlations between age and ICVF/NDI in children.
By contrast, orientation dispersion (ODI) remains relatively stable during childhood,
indicating that fiber organization (coherence) does not markedly increase after early childhood in most regions :cite:p:`Mah2017NODDIChildDevelopment`.
The net effect is that white matter FA increases in youth are chiefly driven by increasing neurite density (more and thicker axons with more myelin),
rather than fibers becoming straighter or more aligned.
Children with higher NDI tend to have higher FA even if ODI is unchanged,
meaning microstructural density is a key determinant of developmental differences :cite:p:`Mah2017NODDIChildDevelopment`.

**Late Adolescence to Early Adulthood**:
Neurite density in many tracts appears to plateau by the early 20s,
reaching peak or near-peak values, while ODI might begin to creep upward.
:cite:t:`Chang2015NODDIDataset` noted that NDI followed a logarithmic growth curve that leveled off in the 20s-30s,
whereas ODI began an exponential upward trend in the 30s.
This implies that during the transition to adulthood, continued incremental myelination is eventually counteracted by emerging microscopic disorganization
(potentially reflecting early branching/pruning or cumulative minor damage),
which foreshadows the patterns seen in later aging.

**Mid-Life and Healthy Aging**:
In mid-to-late adulthood, NODDI reveals progressive loss of neurite density and increasing fiber dispersion.
Large-scale data from the UK Biobank showed that older age is associated with lower ICVF
and higher ODI across virtually all white matter tracts :cite:p:`Lawrence2021UKBiobankWhiteMatter`.
Notably, these microstructural changes can be detected even in healthy adults with no disease, reflecting normative brain aging.
Age-related ODI increases often accelerate in the later decades,
consistent with accumulating structural disintegration.
:cite:t:`Lawrence2021UKBiobankWhiteMatter` also found that CSF fraction (ISOVF)
increases with age, indicating expanding extracellular space.

**Clinical and Cognitive Relevance**:
The lifespan changes in NODDI metrics align with known windows of brain plasticity and decline.
The steep NDI increase in childhood corresponds to learning and cognitive development,
whereas rising ODI in late life correlates with cognitive slowing and increased white matter vulnerability.
Importantly, NDI has been found to be a better predictor of chronological age than standard DTI measures in youth :cite:p:`Genc2017NDIAgeDevelopment`.


*****************************************
NODDI Methodological Warnings and Caveats
<<<<<<< HEAD
~~~~~~~~~~~~~~~~~~~~~~~~~~~~~~~~~~~~~~~~~
=======
*****************************************
>>>>>>> 07d54663

**Model Assumptions and Biases**:
NODDI relies on several fixed model assumption.
Notably that all intra-axonal and extra-axonal water shares the same diffusion coefficient
(typically d‖ = 1.7 µm²/ms)
and that fibers in a voxel have a single average orientation dispersion (Watson distribution).
In reality, these assumptions are often violated:
gray matter neurites have slower diffusion,
pathology can alter compartment diffusivities,
and multiple fiber populations can exist.
As a result, NODDI parameter estimates may be biased if these conditions aren't met :cite:p:`guerrero2019optimizing`.
For example,
using the default d‖ in cortical gray matter can lead to overestimation of ICVF (since true diffusion is slower).
Investigators have to adjust this value for different tissues or accept some bias :cite:p:`guerrero2019optimizing`.
Simplifying assumptions are necessary to keep NODDI practical,
but users should understand they introduce systematic errors in certain contexts.

<<<<<<< HEAD

=======
>>>>>>> 07d54663
**Degeneracy and Parameter Coupling**:
A fundamental challenge with multi-compartment models like NODDI is that different parameter combinations can produce very similar diffusion signals.
There is a trade-off between neurite density and dispersion,
for instance:
a voxel with fewer, well-aligned axons can have a similar diffusion profile to one with more axons that are highly dispersed.
This can lead to degenerate solutions where the fitting algorithm might converge on one of several "equivalent" parameter sets :cite:p:`jelescu2017design`.

<<<<<<< HEAD

=======
>>>>>>> 07d54663
**Interpretational Specificity**:
While NODDI's indices are more directly linked to microstructure than DTI's, they are not one-to-one with histology.
ICVF, for example, is often called “neurite density index,”
but it doesn't strictly equal axon count or volume fraction in a straightforward way.
It's influenced by dendrites in gray matter, by glial processes, and by whether axons are myelinated or not.
ODI is likewise a proxy for fiber orientation dispersion,
but it can be increased by diverse scenarios
(actual fanning of fibers, beading/swelling of axons, or mixture of fiber orientations).
Moreover, pathology can confound these metrics:
e.g., inflammation adds isotropic water which lowers ICVF and raises ISOVF,
mimicking axonal loss.
NODDI is best used to compare groups or conditions, rather than to obtain exact "neurite counts".


**********
References
**********

.. bibliography::
   :style: unsrt
   :filter: docname in docnames<|MERGE_RESOLUTION|>--- conflicted
+++ resolved
@@ -7,18 +7,16 @@
 ##########################################################
 
 
-<<<<<<< HEAD
+*****************
 NODDI in QSIRecon
-~~~~~~~~~~~~~~~~~
+*****************
 
 QSIRecon supports NODDI reconstruction using the AMICO package: see :func:`~qsirecon.workflows.recon.amico.init_amico_noddi_fit_wf`.
 This is accessible in a reconstruction specification by using a node with ``action: fit_noddi`` and ``software: AMICO``.
 Also see :class:`~qsirecon.interfaces.amico.NODDI`.
 
 
-=======
 *************************
->>>>>>> 07d54663
 NODDI Foundational Papers
 *************************
 
@@ -46,11 +44,7 @@
 
 *********************************
 NODDI Studies Across the Lifespan
-<<<<<<< HEAD
-~~~~~~~~~~~~~~~~~~~~~~~~~~~~~~~~~
-=======
 *********************************
->>>>>>> 07d54663
 
 **Early Development (Infancy)**:
 NODDI studies in infants show dramatic microstructural maturation within the first years of life.
@@ -99,11 +93,7 @@
 
 *****************************************
 NODDI Methodological Warnings and Caveats
-<<<<<<< HEAD
-~~~~~~~~~~~~~~~~~~~~~~~~~~~~~~~~~~~~~~~~~
-=======
 *****************************************
->>>>>>> 07d54663
 
 **Model Assumptions and Biases**:
 NODDI relies on several fixed model assumption.
@@ -121,10 +111,6 @@
 Simplifying assumptions are necessary to keep NODDI practical,
 but users should understand they introduce systematic errors in certain contexts.
 
-<<<<<<< HEAD
-
-=======
->>>>>>> 07d54663
 **Degeneracy and Parameter Coupling**:
 A fundamental challenge with multi-compartment models like NODDI is that different parameter combinations can produce very similar diffusion signals.
 There is a trade-off between neurite density and dispersion,
@@ -132,10 +118,6 @@
 a voxel with fewer, well-aligned axons can have a similar diffusion profile to one with more axons that are highly dispersed.
 This can lead to degenerate solutions where the fitting algorithm might converge on one of several "equivalent" parameter sets :cite:p:`jelescu2017design`.
 
-<<<<<<< HEAD
-
-=======
->>>>>>> 07d54663
 **Interpretational Specificity**:
 While NODDI's indices are more directly linked to microstructure than DTI's, they are not one-to-one with histology.
 ICVF, for example, is often called “neurite density index,”
