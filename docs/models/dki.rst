--- conflicted
+++ resolved
@@ -7,9 +7,9 @@
 ##################################
 
 
-<<<<<<< HEAD
+***************
 DKI in QSIRecon
-~~~~~~~~~~~~~~~
+***************
 
 DKI reconstruction is supported in QSIRecon using the DIPY package: see :func:`~qsirecon.workflows.recon.dipy.init_dipy_dki_recon_wf`.
 This is accessible in a reconstruction specification by using a node with ``action: DKI_reconstruction`` and ``software: Dipy``.
@@ -18,9 +18,7 @@
 and :class:`qsirecon.interfaces.dipy.KurtosisReconstructionMSDKI` (when ``msdki`` is set to ``true``).
 
 
-=======
 ***********************
->>>>>>> 07d54663
 DKI Foundational Papers
 ***********************
 
