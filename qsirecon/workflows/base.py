--- conflicted
+++ resolved
@@ -92,12 +92,8 @@
     subject_id : str
         Single subject label
     """
-<<<<<<< HEAD
     from ..interfaces.ingress import QsiReconDWIIngress, UKBioBankDWIIngress, HCPDWIIngress
-=======
     from ..interfaces.bids import DerivativesDataSink
-    from ..interfaces.ingress import QSIPrepDWIIngress, UKBioBankDWIIngress
->>>>>>> 46d86daa
     from ..interfaces.interchange import (
         ReconWorkflowInputs,
         anatomical_workflow_outputs,
@@ -181,12 +177,8 @@
         # Get the preprocessed DWI and all the related preprocessed images
         if config.workflow.recon_input_pipeline == "qsiprep":
             dwi_ingress_nodes[dwi_file] = pe.Node(
-<<<<<<< HEAD
-                QsiReconDWIIngress(dwi_file=dwi_file), name=wf_name + "_ingressed_dwi_data"
-=======
                 QSIPrepDWIIngress(dwi_file=dwi_file),
                 name=f"{wf_name}_ingressed_dwi_data",
->>>>>>> 46d86daa
             )
             anat_ingress_nodes[dwi_file] = anat_ingress_node
 
@@ -205,8 +197,6 @@
                     name=f"{wf_name}_ingressed_ukb_anat_data",
                 )
             )
-
-<<<<<<< HEAD
         elif config.workflow.recon_input_pipeline == "hcpya":
             dwi_ingress_nodes[dwi_file] = pe.Node(
                 HCPDWIIngress(dwi_file=dwi_file, data_dir=str(dwi_input["path"].absolute())),
@@ -222,14 +212,13 @@
                     name=wf_name + "_ingressed_hcp_anat_data",
                 )
             )
-=======
+
         # Aggregate the anatomical data from all the dwi files
         workflow.connect([
             (anat_ingress_nodes[dwi_file], aggregate_anatomical_nodes, [
                 ("outputnode.t1_preproc", f"in{i_run + 1}")
             ]),
         ])  # fmt:skip
->>>>>>> 46d86daa
 
         # Create scan-specific anatomical data (mask, atlas configs, odf ROIs for reports)
         print(available_anatomical_data)
