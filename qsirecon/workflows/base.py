#!/usr/bin/env python
# -*- coding: utf-8 -*-
# emacs: -*- mode: python; py-indent-offset: 4; indent-tabs-mode: nil -*-
# vi: set ft=python sts=4 ts=4 sw=4 et:


import json
import os.path as op
import sys
from copy import deepcopy
from glob import glob

import nipype.pipeline.engine as pe
from bids.layout import BIDSLayout
from dipy import __version__ as dipy_ver
from nilearn import __version__ as nilearn_ver
from nipype import __version__ as nipype_ver
from nipype.interfaces import utility as niu
from nipype.utils.filemanip import split_filename
from niworkflows.engine.workflows import LiterateWorkflow as Workflow
from niworkflows.utils.misc import fix_multi_T1w_source_name
from packaging.version import Version
from pkg_resources import resource_filename as pkgrf

from .. import config


def init_qsirecon_wf():
    """Organize the execution of qsirecon, with a sub-workflow for each subject."""
    ver = Version(config.environment.version)
    qsirecon_wf = Workflow(name=f"qsirecon_{ver.major}_{ver.minor}_wf")
    qsirecon_wf.base_dir = config.execution.work_dir

    if config.workflow.recon_input_pipeline not in ("qsiprep", "ukb"):
        raise NotImplementedError(
            f"{config.workflow.recon_input_pipeline} is not supported as recon-input yet."
        )

    if config.workflow.recon_input_pipeline == "qsiprep":
        # This should work for --recon-input as long as the same dataset is in bids_dir
        # or if the call is doing preproc+recon
        to_recon_list = config.execution.participant_label
    elif config.workflow.recon_input_pipeline == "ukb":
        from ..utils.ingress import collect_ukb_participants, create_ukb_layout

        # The ukb input will always be specified as the bids input - we can't preproc it first
        ukb_layout = create_ukb_layout(config.execution.bids_dir)
        to_recon_list = collect_ukb_participants(
            ukb_layout, participant_label=config.execution.participant_label
        )

    for subject_id in to_recon_list:
        single_subject_wf = init_single_subject_recon_wf(subject_id=subject_id)

        single_subject_wf.config["execution"]["crashdump_dir"] = str(
            config.execution.output_dir / f"sub-{subject_id}" / "log" / config.execution.run_uuid
        )
        for node in single_subject_wf._get_all_nodes():
            node.config = deepcopy(single_subject_wf.config)
        qsirecon_wf.add_nodes([single_subject_wf])

        # Dump a copy of the config file into the log directory
        log_dir = (
            config.execution.output_dir / f"sub-{subject_id}" / "log" / config.execution.run_uuid
        )
        log_dir.mkdir(exist_ok=True, parents=True)
        config.to_filename(log_dir / "qsirecon.toml")

    return qsirecon_wf


def init_single_subject_recon_wf(subject_id):
    """Organize the reconstruction pipeline for a single subject.

    Reconstruction is performed using a separate workflow for each dwi series.

    Parameters
    ----------
    subject_id : str
        Single subject label
    """
<<<<<<< HEAD
    from ..interfaces.bids import DerivativesDataSink
    from ..interfaces.ingress import QsiReconDWIIngress, UKBioBankDWIIngress
=======
    from ..interfaces.ingress import QSIPrepDWIIngress, UKBioBankDWIIngress
>>>>>>> a62147f8
    from ..interfaces.interchange import (
        ReconWorkflowInputs,
        anatomical_workflow_outputs,
        qsiprep_output_names,
        recon_workflow_anatomical_input_fields,
        recon_workflow_input_fields,
    )
    from ..interfaces.reports import AboutSummary, SubjectSummary
    from ..interfaces.utils import GetUnique
    from .recon.anatomical import (
        init_dwi_recon_anatomical_workflow,
        init_highres_recon_anatomical_wf,
    )
    from .recon.build_workflow import init_dwi_recon_workflow

    spec = _load_recon_spec()
    dwi_recon_inputs = _get_iterable_dwi_inputs(subject_id)

    workflow = Workflow(name=f"sub-{subject_id}_{spec['name']}")
    workflow.__desc__ = f"""
Reconstruction was
performed using *QSIRecon* {config.__version__},
which is based on *Nipype* {nipype_ver}
(@nipype1; @nipype2; RRID:SCR_002502).

"""
    workflow.__postdesc__ = f"""

Many internal operations of *qsirecon* use
*Nilearn* {nilearn_ver} [@nilearn, RRID:SCR_001362] and
*Dipy* {dipy_ver}[@dipy].
For more details of the pipeline, see [the section corresponding
to workflows in *qsirecon*'s documentation]\
(https://qsirecon.readthedocs.io/en/latest/workflows.html \
"qsirecon's documentation").


### References

    """

    if len(dwi_recon_inputs) == 0:
        config.loggers.workflow.info("No dwi files found for %s", subject_id)
        return workflow

    # The recon spec may need additional anatomical files to be created.
    atlas_names = spec.get("atlases", [])
    needs_t1w_transform = spec_needs_to_template_transform(spec)

    # This is here because qsiprep currently only makes one anatomical result per subject
    # regardless of sessions. So process it on its
    if config.workflow.recon_input_pipeline == "qsiprep":
        anat_ingress_node, available_anatomical_data = init_highres_recon_anatomical_wf(
            subject_id=subject_id,
            extras_to_make=spec.get("anatomical", []),
            needs_t1w_transform=needs_t1w_transform,
        )

        # Connect the anatomical-only inputs. NOTE this is not to the inputnode!
        config.loggers.workflow.info(
            "Anatomical (T1w) available for recon: %s", available_anatomical_data
        )

    aggregate_anatomical_nodes = pe.Node(
        niu.Merge(len(dwi_recon_inputs)),
        name="aggregate_anatomical_nodes",
    )

    # create a processing pipeline for the dwis in each session
    dwi_recon_wfs = {}
    dwi_individual_anatomical_wfs = {}
    recon_full_inputs = {}
    dwi_ingress_nodes = {}
    anat_ingress_nodes = {}
    print(dwi_recon_inputs)
    dwi_files = [dwi_input["bids_dwi_file"] for dwi_input in dwi_recon_inputs]
    for i_run, dwi_input in enumerate(dwi_recon_inputs):
        dwi_file = dwi_input["bids_dwi_file"]
        wf_name = _get_wf_name(dwi_file)

        # Get the preprocessed DWI and all the related preprocessed images
        if config.workflow.recon_input_pipeline == "qsiprep":
            dwi_ingress_nodes[dwi_file] = pe.Node(
<<<<<<< HEAD
                QsiReconDWIIngress(dwi_file=dwi_file),
                name=f"{wf_name}_ingressed_dwi_data",
=======
                QSIPrepDWIIngress(dwi_file=dwi_file), name=wf_name + "_ingressed_dwi_data"
>>>>>>> a62147f8
            )
            anat_ingress_nodes[dwi_file] = anat_ingress_node

        elif config.workflow.recon_input_pipeline == "ukb":
            dwi_ingress_nodes[dwi_file] = pe.Node(
                UKBioBankDWIIngress(dwi_file=dwi_file, data_dir=str(dwi_input["path"].absolute())),
                name=f"{wf_name}_ingressed_ukb_dwi_data",
            )
            anat_ingress_nodes[dwi_file], available_anatomical_data = (
                init_highres_recon_anatomical_wf(
                    subject_id=subject_id,
                    recon_input_dir=dwi_input["path"],
                    extras_to_make=spec.get("anatomical", []),
                    pipeline_source="ukb",
                    needs_t1w_transform=needs_t1w_transform,
                    name=f"{wf_name}_ingressed_ukb_anat_data",
                )
            )

        # Aggregate the anatomical data from all the dwi files
        workflow.connect([
            (anat_ingress_nodes[dwi_file], aggregate_anatomical_nodes, [
                ("outputnode.t1_preproc", f"in{i_run + 1}")
            ]),
        ])  # fmt:skip

        # Create scan-specific anatomical data (mask, atlas configs, odf ROIs for reports)
        print(available_anatomical_data)
        dwi_individual_anatomical_wfs[dwi_file], dwi_available_anatomical_data = (
            init_dwi_recon_anatomical_workflow(
                atlas_names=atlas_names,
                prefer_dwi_mask=False,
                needs_t1w_transform=needs_t1w_transform,
                extras_to_make=spec.get("anatomical", []),
                name=f"{wf_name}_dwi_specific_anat_wf",
                **available_anatomical_data,
            )
        )

        # This node holds all the inputs that will go to the recon workflow.
        # It is the definitive place to check what the input files are
        recon_full_inputs[dwi_file] = pe.Node(
            ReconWorkflowInputs(),
            name=f"{wf_name}_recon_inputs",
        )

        # This is the actual recon workflow for this dwi file
        dwi_recon_wfs[dwi_file] = init_dwi_recon_workflow(
            available_anatomical_data=dwi_available_anatomical_data,
            workflow_spec=spec,
            name=f"{wf_name}_recon_wf",
        )

        # Connect the collected diffusion data (gradients, etc) to the inputnode
        workflow.connect([
            # The dwi data
            (dwi_ingress_nodes[dwi_file], recon_full_inputs[dwi_file], [
                (trait, trait) for trait in qsiprep_output_names
            ]),

            # Session-specific anatomical data
            (dwi_ingress_nodes[dwi_file], dwi_individual_anatomical_wfs[dwi_file], [
                (trait, f"inputnode.{trait}") for trait in qsiprep_output_names
            ]),

            # subject dwi-specific anatomical to a special node in recon_full_inputs so
            # we have a record of what went in. Otherwise it would be lost in an IdentityInterface
            (dwi_individual_anatomical_wfs[dwi_file], recon_full_inputs[dwi_file], [
                (f"outputnode.{trait}", trait) for trait in recon_workflow_anatomical_input_fields
            ]),

            # send the recon_full_inputs to the dwi recon workflow
            (recon_full_inputs[dwi_file], dwi_recon_wfs[dwi_file], [
                (trait, f"inputnode.{trait}") for trait in recon_workflow_input_fields
            ]),

            (anat_ingress_nodes[dwi_file], dwi_individual_anatomical_wfs[dwi_file], [
                (f"outputnode.{trait}", f"inputnode.{trait}")
                for trait in anatomical_workflow_outputs
            ]),
        ])  # fmt:skip

    # Preprocessing of anatomical data (includes possible registration template)
    dwi_basename = fix_multi_T1w_source_name(dwi_files)
    about = pe.Node(
        AboutSummary(
            version=config.environment.version,
            command=" ".join(sys.argv),
        ),
        name="about",
        run_without_submitting=True,
    )
    ds_report_about = pe.Node(
        DerivativesDataSink(
            source_file=dwi_basename,
            base_directory=config.execution.output_dir,
            datatype="figures",
            desc="about",
            suffix="T1w",
        ),
        name="ds_report_about",
        run_without_submitting=True,
    )
    workflow.connect([(about, ds_report_about, [("out_report", "in_file")])])

    reduce_t1_preproc = pe.Node(
        GetUnique(),
        name="reduce_t1_preproc",
    )
    workflow.connect([(aggregate_anatomical_nodes, reduce_t1_preproc, [("out", "inlist")])])
    summary = pe.Node(
        SubjectSummary(
            subject_id=subject_id,
            subjects_dir=config.execution.fs_subjects_dir,
            std_spaces=["MNIInfant" if config.workflow.infant else "MNI152NLin2009cAsym"],
            nstd_spaces=[],
            dwi=dwi_files,
        ),
        name="summary",
        run_without_submitting=True,
    )
    workflow.connect([(reduce_t1_preproc, summary, [("outlist", "t1w")])])
    ds_report_summary = pe.Node(
        DerivativesDataSink(
            source_file=dwi_basename,
            base_directory=config.execution.output_dir,
            datatype="figures",
            desc="summary",
            suffix="T1w",
        ),
        name="ds_report_summary",
        run_without_submitting=True,
    )
    workflow.connect([(summary, ds_report_summary, [("out_report", "in_file")])])

    # Fill-in datasinks of reportlets seen so far
    for node in workflow.list_node_names():
        if node.split(".")[-1].startswith("ds_report"):
            workflow.get_node(node).inputs.datatype = "figures"

    return workflow


def spec_needs_to_template_transform(recon_spec):
    """Determine whether a recon spec needs a transform from T1wACPC to a template."""
    atlases = recon_spec.get("atlases", [])
    return bool(atlases)


def _get_wf_name(dwi_file):
    basedir, fname, ext = split_filename(dwi_file)
    tokens = fname.split("_")
    return "_".join(tokens[:-1]).replace("-", "_")


def _load_recon_spec():
    from ..utils.sloppy_recon import make_sloppy

    spec_name = config.workflow.recon_spec
    prepackaged_dir = pkgrf("qsirecon", "data/pipelines")
    prepackaged = [op.split(fname)[1][:-5] for fname in glob(prepackaged_dir + "/*.json")]
    if op.exists(spec_name):
        recon_spec = spec_name
    elif spec_name in prepackaged:
        recon_spec = op.join(prepackaged_dir + "/{}.json".format(spec_name))
    else:
        raise Exception("{} is not a file that exists or in {}".format(spec_name, prepackaged))
    with open(recon_spec, "r") as f:
        try:
            spec = json.load(f)
        except Exception:
            raise Exception("Unable to read JSON spec. Check the syntax.")
    if config.execution.sloppy:
        config.loggers.workflow.warning("Forcing reconstruction to use unrealistic parameters")
        spec = make_sloppy(spec)
    return spec


def _get_iterable_dwi_inputs(subject_id):
    """Return inputs for the recon ingressors depending on the pipeline source.

    If qsirecon was used as the pipeline source, the iterable is going to be the
    dwi files (there can be an arbitrary number of them).

    If ukb or hcpya were used there is only one dwi file per subject, so the
    ingressors are sent the subject directory, which makes it easier to find
    the other files needed.

    """
    from ..utils.ingress import create_ukb_layout

    dwi_dir = config.execution.bids_dir
    if config.workflow.recon_input_pipeline == "qsiprep":
        if not (dwi_dir / f"sub-{subject_id}").exists():
            raise Exception(f"Unable to find subject directory in {config.execution.bids_dir}")

        layout = BIDSLayout(dwi_dir, validate=False, absolute_paths=True)
        # Get all the output files that are in this space
        dwi_files = [
            f.path
            for f in layout.get(
                suffix="dwi", subject=subject_id, absolute_paths=True, extension=["nii", "nii.gz"]
            )
            if "space-T1w" in f.filename
        ]
        config.loggers.workflow.info("found %s in %s", dwi_files, dwi_dir)
        return [{"bids_dwi_file": dwi_file} for dwi_file in dwi_files]

    if config.workflow.recon_input_pipeline == "ukb":
        return create_ukb_layout(ukb_dir=config.execution.bids_dir, participant_label=subject_id)

    raise Exception("Unknown pipeline " + config.workflow.recon_input_pipeline)<|MERGE_RESOLUTION|>--- conflicted
+++ resolved
@@ -79,12 +79,8 @@
     subject_id : str
         Single subject label
     """
-<<<<<<< HEAD
     from ..interfaces.bids import DerivativesDataSink
-    from ..interfaces.ingress import QsiReconDWIIngress, UKBioBankDWIIngress
-=======
     from ..interfaces.ingress import QSIPrepDWIIngress, UKBioBankDWIIngress
->>>>>>> a62147f8
     from ..interfaces.interchange import (
         ReconWorkflowInputs,
         anatomical_workflow_outputs,
@@ -168,12 +164,8 @@
         # Get the preprocessed DWI and all the related preprocessed images
         if config.workflow.recon_input_pipeline == "qsiprep":
             dwi_ingress_nodes[dwi_file] = pe.Node(
-<<<<<<< HEAD
-                QsiReconDWIIngress(dwi_file=dwi_file),
+                QSIPrepDWIIngress(dwi_file=dwi_file),
                 name=f"{wf_name}_ingressed_dwi_data",
-=======
-                QSIPrepDWIIngress(dwi_file=dwi_file), name=wf_name + "_ingressed_dwi_data"
->>>>>>> a62147f8
             )
             anat_ingress_nodes[dwi_file] = anat_ingress_node
 
