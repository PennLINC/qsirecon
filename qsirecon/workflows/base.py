#!/usr/bin/env python
# -*- coding: utf-8 -*-
# emacs: -*- mode: python; py-indent-offset: 4; indent-tabs-mode: nil -*-
# vi: set ft=python sts=4 ts=4 sw=4 et:


import json
import os.path as op
from copy import deepcopy
from glob import glob

import nipype.pipeline.engine as pe
from bids.layout import BIDSLayout
from dipy import __version__ as dipy_ver
from nilearn import __version__ as nilearn_ver
from nipype import __version__ as nipype_ver
from nipype.utils.filemanip import split_filename
from niworkflows.engine.workflows import LiterateWorkflow as Workflow
from packaging.version import Version
from pkg_resources import resource_filename as pkgrf

from .. import config


def init_qsirecon_wf():
    """Organize the execution of qsirecon, with a sub-workflow for each subject."""
    ver = Version(config.environment.version)
    qsirecon_wf = Workflow(name=f"qsirecon_{ver.major}_{ver.minor}_wf")
    qsirecon_wf.base_dir = config.execution.work_dir

    if config.workflow.recon_input_pipeline not in ("qsiprep", "ukb", "hcpya"):
        raise NotImplementedError(
            f"{config.workflow.recon_input_pipeline} is not supported as recon-input yet."
        )

    if config.workflow.recon_input_pipeline == "qsiprep":
        # This should work for --recon-input as long as the same dataset is in bids_dir
        # or if the call is doing preproc+recon
        to_recon_list = config.execution.participant_label
    elif config.workflow.recon_input_pipeline == "ukb":
        from ..utils.ingress import collect_ukb_participants, create_ukb_layout

        # The ukb input will always be specified as the bids input - we can't preproc it first
        ukb_layout = create_ukb_layout(config.execution.bids_dir)
        to_recon_list = collect_ukb_participants(
            ukb_layout, participant_label=config.execution.participant_label
        )
    elif config.workflow.recon_input_pipeline == "hcpya":
        from ..utils.ingress import collect_hcp_participants, create_hcp_layout
 
        # The hcp input will always be specified as the bids input - we can't preproc it first
        hcp_layout = create_hcp_layout(config.execution.bids_dir)
        to_recon_list = collect_hcp_participants(
            hcp_layout, participant_label=config.execution.participant_label
        )

    for subject_id in to_recon_list:
        single_subject_wf = init_single_subject_recon_wf(subject_id=subject_id)

        single_subject_wf.config["execution"]["crashdump_dir"] = str(
            config.execution.output_dir / f"sub-{subject_id}" / "log" / config.execution.run_uuid
        )
        for node in single_subject_wf._get_all_nodes():
            node.config = deepcopy(single_subject_wf.config)
        qsirecon_wf.add_nodes([single_subject_wf])

        # Dump a copy of the config file into the log directory
        log_dir = (
            config.execution.output_dir / f"sub-{subject_id}" / "log" / config.execution.run_uuid
        )
        log_dir.mkdir(exist_ok=True, parents=True)
        config.to_filename(log_dir / "qsirecon.toml")

    return qsirecon_wf


def init_single_subject_recon_wf(subject_id):
    """Organize the reconstruction pipeline for a single subject.

    Reconstruction is performed using a separate workflow for each dwi series.

    Parameters
    ----------
    subject_id : str
        Single subject label
    """
<<<<<<< HEAD
    from ..interfaces.ingress import QsiReconDWIIngress, UKBioBankDWIIngress, HCPDWIIngress
=======
    from ..interfaces.ingress import QSIPrepDWIIngress, UKBioBankDWIIngress
>>>>>>> e780ae1d
    from ..interfaces.interchange import (
        ReconWorkflowInputs,
        anatomical_workflow_outputs,
        qsiprep_output_names,
        recon_workflow_anatomical_input_fields,
        recon_workflow_input_fields,
    )
    from .recon.anatomical import (
        init_dwi_recon_anatomical_workflow,
        init_highres_recon_anatomical_wf,
    )
    from .recon.build_workflow import init_dwi_recon_workflow

    spec = _load_recon_spec()
    dwi_recon_inputs = _get_iterable_dwi_inputs(subject_id)

    workflow = Workflow(name=f"sub-{subject_id}_{spec['name']}")
    workflow.__desc__ = f"""
Reconstruction was
performed using *QSIRecon* {config.__version__},
which is based on *Nipype* {nipype_ver}
(@nipype1; @nipype2; RRID:SCR_002502).

"""
    workflow.__postdesc__ = f"""

Many internal operations of *qsirecon* use
*Nilearn* {nilearn_ver} [@nilearn, RRID:SCR_001362] and
*Dipy* {dipy_ver}[@dipy].
For more details of the pipeline, see [the section corresponding
to workflows in *qsirecon*'s documentation]\
(https://qsirecon.readthedocs.io/en/latest/workflows.html \
"qsirecon's documentation").


### References

    """

    if len(dwi_recon_inputs) == 0:
        config.loggers.workflow.info("No dwi files found for %s", subject_id)
        return workflow

    # The recon spec may need additional anatomical files to be created.
    atlas_names = spec.get("atlases", [])
    needs_t1w_transform = spec_needs_to_template_transform(spec)

    # This is here because qsiprep currently only makes one anatomical result per subject
    # regardless of sessions. So process it on its
    if config.workflow.recon_input_pipeline == "qsiprep":
        anat_ingress_node, available_anatomical_data = init_highres_recon_anatomical_wf(
            subject_id=subject_id,
            extras_to_make=spec.get("anatomical", []),
            needs_t1w_transform=needs_t1w_transform,
        )

        # Connect the anatomical-only inputs. NOTE this is not to the inputnode!
        config.loggers.workflow.info(
            "Anatomical (T1w) available for recon: %s", available_anatomical_data
        )

    # create a processing pipeline for the dwis in each session
    dwi_recon_wfs = {}
    dwi_individual_anatomical_wfs = {}
    recon_full_inputs = {}
    dwi_ingress_nodes = {}
    anat_ingress_nodes = {}
    print(dwi_recon_inputs)
    for dwi_input in dwi_recon_inputs:
        dwi_file = dwi_input["bids_dwi_file"]
        wf_name = _get_wf_name(dwi_file)

        # Get the preprocessed DWI and all the related preprocessed images
        if config.workflow.recon_input_pipeline == "qsiprep":
            dwi_ingress_nodes[dwi_file] = pe.Node(
                QSIPrepDWIIngress(dwi_file=dwi_file), name=wf_name + "_ingressed_dwi_data"
            )

        elif config.workflow.recon_input_pipeline == "ukb":
            dwi_ingress_nodes[dwi_file] = pe.Node(
                UKBioBankDWIIngress(dwi_file=dwi_file, data_dir=str(dwi_input["path"].absolute())),
                name=wf_name + "_ingressed_ukb_dwi_data",
            )
            anat_ingress_nodes[dwi_file], available_anatomical_data = (
                init_highres_recon_anatomical_wf(
                    subject_id=subject_id,
                    recon_input_dir=dwi_input["path"],
                    extras_to_make=spec.get("anatomical", []),
                    pipeline_source="ukb",
                    needs_t1w_transform=needs_t1w_transform,
                    name=wf_name + "_ingressed_ukb_anat_data",
                )
            )

        elif config.workflow.recon_input_pipeline == "hcpya":
            dwi_ingress_nodes[dwi_file] = pe.Node(
                HCPDWIIngress(dwi_file=dwi_file, data_dir=str(dwi_input["path"].absolute())),
                name=wf_name + "_ingressed_hcp_dwi_data",
            )
            anat_ingress_nodes[dwi_file], available_anatomical_data = (
                init_highres_recon_anatomical_wf(
                    subject_id=subject_id,
                    recon_input_dir=dwi_input["path"],
                    extras_to_make=spec.get("anatomical", []),
                    pipeline_source="hcpya",
                    needs_t1w_transform=needs_t1w_transform,
                    name=wf_name + "_ingressed_hcp_anat_data",
                )
            )

        # Create scan-specific anatomical data (mask, atlas configs, odf ROIs for reports)
        print(available_anatomical_data)
        dwi_individual_anatomical_wfs[dwi_file], dwi_available_anatomical_data = (
            init_dwi_recon_anatomical_workflow(
                atlas_names=atlas_names,
                prefer_dwi_mask=False,
                needs_t1w_transform=needs_t1w_transform,
                extras_to_make=spec.get("anatomical", []),
                name=wf_name + "_dwi_specific_anat_wf",
                **available_anatomical_data,
            )
        )

        # This node holds all the inputs that will go to the recon workflow.
        # It is the definitive place to check what the input files are
        recon_full_inputs[dwi_file] = pe.Node(
            ReconWorkflowInputs(), name=wf_name + "_recon_inputs"
        )

        # This is the actual recon workflow for this dwi file
        dwi_recon_wfs[dwi_file] = init_dwi_recon_workflow(
            available_anatomical_data=dwi_available_anatomical_data,
            workflow_spec=spec,
            name=wf_name + "_recon_wf",
        )

        # Connect the collected diffusion data (gradients, etc) to the inputnode
        workflow.connect([
            # The dwi data
            (dwi_ingress_nodes[dwi_file], recon_full_inputs[dwi_file], [
                (trait, trait) for trait in qsiprep_output_names]),

            # Session-specific anatomical data
            (dwi_ingress_nodes[dwi_file], dwi_individual_anatomical_wfs[dwi_file],
             [(trait, "inputnode." + trait) for trait in qsiprep_output_names]),

            # subject dwi-specific anatomical to a special node in recon_full_inputs so
            # we have a record of what went in. Otherwise it would be lost in an IdentityInterface
            (dwi_individual_anatomical_wfs[dwi_file], recon_full_inputs[dwi_file],
             [("outputnode." + trait, trait) for trait in recon_workflow_anatomical_input_fields]),

            # send the recon_full_inputs to the dwi recon workflow
            (recon_full_inputs[dwi_file], dwi_recon_wfs[dwi_file],
             [(trait, "inputnode." + trait) for trait in recon_workflow_input_fields]),

            (anat_ingress_node if config.workflow.recon_input_pipeline == "qsiprep"
             else anat_ingress_nodes[dwi_file],
             dwi_individual_anatomical_wfs[dwi_file],
             [(f"outputnode.{trait}", f"inputnode.{trait}")
              for trait in anatomical_workflow_outputs])
        ])  # fmt:skip

    # Fill-in datasinks of reportlets seen so far
    for node in workflow.list_node_names():
        if node.split(".")[-1].startswith("ds_report"):
            workflow.get_node(node).inputs.datatype = "figures"

    return workflow


def spec_needs_to_template_transform(recon_spec):
    """Determine whether a recon spec needs a transform from T1wACPC to a template."""
    atlases = recon_spec.get("atlases", [])
    return bool(atlases)


def _get_wf_name(dwi_file):
    basedir, fname, ext = split_filename(dwi_file)
    tokens = fname.split("_")
    return "_".join(tokens[:-1]).replace("-", "_")


def _load_recon_spec():
    from ..utils.sloppy_recon import make_sloppy

    spec_name = config.workflow.recon_spec
    prepackaged_dir = pkgrf("qsirecon", "data/pipelines")
    prepackaged = [op.split(fname)[1][:-5] for fname in glob(prepackaged_dir + "/*.json")]
    if op.exists(spec_name):
        recon_spec = spec_name
    elif spec_name in prepackaged:
        recon_spec = op.join(prepackaged_dir + "/{}.json".format(spec_name))
    else:
        raise Exception("{} is not a file that exists or in {}".format(spec_name, prepackaged))
    with open(recon_spec, "r") as f:
        try:
            spec = json.load(f)
        except Exception:
            raise Exception("Unable to read JSON spec. Check the syntax.")
    if config.execution.sloppy:
        config.loggers.workflow.warning("Forcing reconstruction to use unrealistic parameters")
        spec = make_sloppy(spec)
    return spec


def _get_iterable_dwi_inputs(subject_id):
    """Return inputs for the recon ingressors depending on the pipeline source.

    If qsirecon was used as the pipeline source, the iterable is going to be the
    dwi files (there can be an arbitrary number of them).

    If ukb or hcpya were used there is only one dwi file per subject, so the
    ingressors are sent the subject directory, which makes it easier to find
    the other files needed.

    """
    from ..utils.ingress import create_ukb_layout, create_hcp_layout

    dwi_dir = config.execution.bids_dir
    if config.workflow.recon_input_pipeline == "qsiprep":
        if not (dwi_dir / f"sub-{subject_id}").exists():
            raise Exception(f"Unable to find subject directory in {config.execution.bids_dir}")

        layout = BIDSLayout(dwi_dir, validate=False, absolute_paths=True)
        # Get all the output files that are in this space
        dwi_files = [
            f.path
            for f in layout.get(
                suffix="dwi", subject=subject_id, absolute_paths=True, extension=["nii", "nii.gz"]
            )
            if "space-T1w" in f.filename
        ]
        config.loggers.workflow.info("found %s in %s", dwi_files, dwi_dir)
        return [{"bids_dwi_file": dwi_file} for dwi_file in dwi_files]

    elif config.workflow.recon_input_pipeline == "ukb":
        return create_ukb_layout(ukb_dir=config.execution.bids_dir, participant_label=subject_id)

    elif config.workflow.recon_input_pipeline == "hcpya":
        return create_hcp_layout(hcp_dir=config.execution.bids_dir, participant_label=subject_id)

    raise Exception("Unknown pipeline " + config.workflow.recon_input_pipeline)<|MERGE_RESOLUTION|>--- conflicted
+++ resolved
@@ -84,11 +84,7 @@
     subject_id : str
         Single subject label
     """
-<<<<<<< HEAD
     from ..interfaces.ingress import QsiReconDWIIngress, UKBioBankDWIIngress, HCPDWIIngress
-=======
-    from ..interfaces.ingress import QSIPrepDWIIngress, UKBioBankDWIIngress
->>>>>>> e780ae1d
     from ..interfaces.interchange import (
         ReconWorkflowInputs,
         anatomical_workflow_outputs,
