--- conflicted
+++ resolved
@@ -118,132 +118,67 @@
             ('bvec_file', 'bvec_file'),
             ('dwi_mask', 'mask_file'),
         ]),
-<<<<<<< HEAD
-        (noddi_fit, outputnode, [
-            ('directions_file', 'directions_file'),
-            ('icvf_file', 'icvf_file'),
-            ('od_file', 'od_file'),
-            ('isovf_file', 'isovf_file'),
-            ('config_file', 'config_file'),
-        ]),
-        (noddi_fit, recon_scalars, [
-            ('icvf_file', 'icvf_file'),
-            ('icvf_file_metadata', 'icvf_file_metadata'),
-            ('od_file', 'od_file'),
-            ('od_file_metadata', 'od_file_metadata'),
-            ('isovf_file', 'isovf_file'),
-            ('isovf_file_metadata', 'isovf_file_metadata'),
-            ('directions_file', 'directions_file'),
-            ('directions_file_metadata', 'directions_file_metadata'),
-        ]),
-        (noddi_fit, convert_to_fibgz, [
-            ('directions_file', 'directions_file'),
-            ('icvf_file', 'icvf_file'),
-            ('od_file', 'od_file'),
-            ('isovf_file', 'isovf_file'),
-=======
-        (inputnode, noddi_tissue_fraction, [('dwi_mask', 'mask_image')]),
-        (noddi_fit, noddi_tissue_fraction, [('isovf', 'isovf')]),
-        (noddi_tissue_fraction, outputnode, [('tf', 'tf')]),
-        (noddi_tissue_fraction, recon_scalars, [('tf', 'tf')]),
         (noddi_fit, outputnode, [
             ('directions', 'directions'),
             ('icvf', 'icvf'),
             ('od', 'od'),
             ('isovf', 'isovf'),
-            ('modulated_icvf', 'modulated_icvf'),
-            ('modulated_od', 'modulated_od'),
-            ('rmse', 'rmse'),
-            ('nrmse', 'nrmse'),
-            ('config', 'config'),
+            ('config_file', 'config_file'),
         ]),
         (noddi_fit, recon_scalars, [
-            ('directions', 'directions'),
-            ('directions_metadata', 'directions_metadata'),
             ('icvf', 'icvf'),
             ('icvf_metadata', 'icvf_metadata'),
             ('od', 'od'),
             ('od_metadata', 'od_metadata'),
             ('isovf', 'isovf'),
             ('isovf_metadata', 'isovf_metadata'),
-            ('modulated_icvf', 'modulated_icvf'),
-            ('modulated_icvf_metadata', 'modulated_icvf_metadata'),
-            ('modulated_od', 'modulated_od'),
-            ('modulated_od_metadata', 'modulated_od_metadata'),
-            ('rmse', 'rmse'),
-            ('rmse_metadata', 'rmse_metadata'),
-            ('nrmse', 'nrmse'),
-            ('nrmse_metadata', 'nrmse_metadata'),
+            ('directions', 'directions'),
+            ('directions_metadata', 'directions_metadata'),
         ]),
         (noddi_fit, convert_to_fibgz, [
             ('directions', 'directions'),
             ('icvf', 'icvf'),
             ('od', 'od'),
             ('isovf', 'isovf'),
-            ('modulated_icvf', 'modulated_icvf'),
-            ('modulated_od', 'modulated_od'),
->>>>>>> d1fecd52
         ]),
         (inputnode, convert_to_fibgz, [('dwi_mask', 'mask_file')]),
         (convert_to_fibgz, outputnode, [('fibgz_file', 'fibgz')]),
     ])  # fmt:skip
 
     if params.get("saveModulatedMaps", True):
-        workflow.connect(
-            [
-                (inputnode, noddi_tissue_fraction, [("dwi_mask", "mask_image")]),
-                (noddi_fit, noddi_tissue_fraction, [("isovf_file", "isovf_file")]),
-                (noddi_tissue_fraction, outputnode, [("tf_file", "tf_file")]),
-                (noddi_tissue_fraction, recon_scalars, [("tf_file", "tf_file")]),
-                (noddi_fit, recon_scalars, [("isovf_file_metadata", "tf_file_metadata")]),
-                (
-                    noddi_fit,
-                    recon_scalars,
-                    [
-                        ("modulated_icvf_file", "modulated_icvf_file"),
-                        ("modulated_icvf_file_metadata", "modulated_icvf_file_metadata"),
-                        ("modulated_od_file", "modulated_od_file"),
-                        ("modulated_od_file_metadata", "modulated_od_file_metadata"),
-                    ],
-                ),
-                (
-                    noddi_fit,
-                    convert_to_fibgz,
-                    [
-                        ("modulated_icvf_file", "modulated_icvf_file"),
-                        ("modulated_od_file", "modulated_od_file"),
-                    ],
-                ),
-            ]
-        )
+        workflow.connect([
+            (inputnode, noddi_tissue_fraction, [("dwi_mask", "mask_image")]),
+            (noddi_fit, noddi_tissue_fraction, [("isovf", "isovf")]),
+            (noddi_tissue_fraction, outputnode, [("tf", "tf")]),
+            (noddi_tissue_fraction, recon_scalars, [("tf", "tf")]),
+            (noddi_fit, recon_scalars, [("isovf_metadata", "tf_metadata")]),
+            (noddi_fit, recon_scalars, [
+                ("modulated_icvf", "modulated_icvf"),
+                ("modulated_icvf_metadata", "modulated_icvf_metadata"),
+                ("modulated_od", "modulated_od"),
+                ("modulated_od_metadata", "modulated_od_metadata"),
+            ]),
+            (noddi_fit, convert_to_fibgz, [
+                ("modulated_icvf", "modulated_icvf"),
+                ("modulated_od", "modulated_od"),
+            ]),
+        ])  # fmt:skip
 
     if params.get("rmse", True):
-        workflow.connect(
-            [
-                (
-                    noddi_fit,
-                    recon_scalars,
-                    [
-                        ("rmse_file", "rmse_file"),
-                        ("rmse_file_metadata", "rmse_file_metadata"),
-                    ],
-                ),
-            ]
-        )
+        workflow.connect([
+            (noddi_fit, recon_scalars, [
+                ("rmse", "rmse"),
+                ("rmse_metadata", "rmse_metadata"),
+            ]),
+        ])  # fmt:skip
 
     if params.get("nrmse", True):
-        workflow.connect(
-            [
-                (
-                    noddi_fit,
-                    recon_scalars,
-                    [
-                        ("nrmse_file", "nrmse_file"),
-                        ("nrmse_file_metadata", "nrmse_file_metadata"),
-                    ],
-                ),
-            ]
-        )
+        workflow.connect([
+            (noddi_fit, recon_scalars, [
+                ("nrmse", "nrmse"),
+                ("nrmse_metadata", "nrmse_metadata"),
+            ]),
+        ])  # fmt:skip
 
     if plot_reports:
         plot_peaks = pe.Node(
