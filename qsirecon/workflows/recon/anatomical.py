--- conflicted
+++ resolved
@@ -26,9 +26,9 @@
     recon_workflow_input_fields,
 )
 from ...interfaces.mrtrix import GenerateMasked5tt, ITKTransformConvert, TransformHeader
+from ...interfaces.utils import WarpConnectivityAtlases
 from ...utils.bids import clean_datasinks
 from ...utils.boilerplate import describe_atlases
-from qsirecon.interfaces.utils import WarpConnectivityAtlases
 
 # Required freesurfer files for mrtrix's HSV 5tt generation
 HSV_REQUIREMENTS = [
@@ -42,27 +42,6 @@
     "surf/rh.pial",
 ]
 
-<<<<<<< HEAD
-# Files that must exist if QSIRecon ran the anatomical workflow
-QSIRECON_ANAT_REQUIREMENTS = [
-    "sub-{subject_id}/anat/sub-{subject_id}_desc-brain_mask.nii.gz",
-    "sub-{subject_id}/anat/sub-{subject_id}_desc-preproc_T1w.nii.gz",
-]
-
-if config.workflow.infant:
-    # XXX: Not robust to different cohorts...
-    QSIRECON_NORMALIZED_ANAT_REQUIREMENTS = [
-        "sub-{subject_id}/anat/sub-{subject_id}_from-T1w_to-MNIInfant_mode-image_xfm.h5",
-        "sub-{subject_id}/anat/sub-{subject_id}_from-MNIInfant_to-T1w_mode-image_xfm.h5",
-    ]
-else:
-    QSIRECON_NORMALIZED_ANAT_REQUIREMENTS = [
-        "sub-{subject_id}/anat/sub-{subject_id}_from-T1w_to-MNI152NLin2009cAsym_mode-image_xfm.h5",
-        "sub-{subject_id}/anat/sub-{subject_id}_from-MNI152NLin2009cAsym_to-T1w_mode-image_xfm.h5",
-    ]
-
-=======
->>>>>>> 6393bba2
 
 def init_highres_recon_anatomical_wf(
     subject_id,
