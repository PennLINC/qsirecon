#!/usr/bin/env python
# -*- coding: utf-8 -*-
# emacs: -*- mode: python; py-indent-offset: 4; indent-tabs-mode: nil -*-
# vi: set ft=python sts=4 ts=4 sw=4 et:

from pathlib import Path

import nipype.interfaces.io as nio
from nipype.interfaces import afni, ants, mrtrix3
from nipype.interfaces import utility as niu
from nipype.interfaces.base import traits
from nipype.pipeline import engine as pe
from niworkflows.engine.workflows import LiterateWorkflow as Workflow
from pkg_resources import resource_filename as pkgrf

from ... import config
from ...interfaces.anatomical import GetTemplate, VoxelSizeChooser
from ...interfaces.ants import ConvertTransformFile
from ...interfaces.bids import DerivativesDataSink
from ...interfaces.freesurfer import find_fs_path
from ...interfaces.gradients import ExtractB0s
from ...interfaces.interchange import (
    FS_FILES_TO_REGISTER,
    anatomical_workflow_outputs,
    qsiprep_highres_anatomical_ingressed_fields,
    recon_workflow_input_fields,
)
from ...interfaces.mrtrix import GenerateMasked5tt, ITKTransformConvert, TransformHeader
from ...interfaces.utils import WarpConnectivityAtlases
from ...utils.bids import clean_datasinks
from ...utils.boilerplate import describe_atlases

# Required freesurfer files for mrtrix's HSV 5tt generation
HSV_REQUIREMENTS = [
    "mri/aparc+aseg.mgz",
    "mri/brainmask.mgz",
    "mri/norm.mgz",
    "mri/transforms/talairach.xfm",
    "surf/lh.white",
    "surf/lh.pial",
    "surf/rh.white",
    "surf/rh.pial",
]


def init_highres_recon_anatomical_wf(
    subject_id,
    session_id,
    extras_to_make,
    status,
    name="recon_anatomical_wf",
):
    """Gather any high-res anatomical data (images, transforms, segmentations) to use
    in recon workflows.

    This workflow searches through input data to see what anatomical data is available.
    The anatomical data may be in a freesurfer directory.
    """
    workflow = Workflow(name=name)

    inputnode = pe.Node(
        niu.IdentityInterface(fields=recon_workflow_input_fields),
        name="inputnode",
    )

    outputnode = pe.Node(
        niu.IdentityInterface(fields=anatomical_workflow_outputs),
        name="outputnode",
    )
    workflow.__desc__ = ""
    qsirecon_suffix = ""

    # If there is no high-res anat data in the inputs there may still be an image available
    # from freesurfer. Check for it:
<<<<<<< HEAD
    freesurfer_dir = config.execution.freesurfer_input

    subject_freesurfer_path = find_fs_path(freesurfer_dir, subject_id, session_id)
=======
    freesurfer_dir = config.execution.fs_subjects_dir
    subject_freesurfer_path = find_fs_path(freesurfer_dir, subject_id)
>>>>>>> 38c3f082
    status["has_freesurfer"] = subject_freesurfer_path is not None
    status["has_qsiprep_5tt_hsvs"] = False
    status["has_freesurfer_5tt_hsvs"] = False

    # If no high-res are available, we're done here
    if not status["has_qsiprep_t1w"] and not status["has_freesurfer"]:
        config.loggers.workflow.warning(
            f"No high-res anatomical data available directly in recon inputs for {subject_id}."
        )
        # If a 5tt image is needed, this is an error
        if "mrtrix_5tt_hsvs" in extras_to_make:
            raise Exception("FreeSurfer data is required to make HSVS 5tt image.")

        workflow.add_nodes([outputnode])
        workflow = clean_datasinks(workflow, qsirecon_suffix)
        return workflow, status

    config.loggers.workflow.info(
        f"Found high-res anatomical data in preprocessed inputs for {subject_id}."
    )
    workflow.connect([
        (inputnode, outputnode, [
            (name, name) for name in qsiprep_highres_anatomical_ingressed_fields
        ]),
    ])  # fmt:skip

    # grab un-coregistered freesurfer images for later use
    if status["has_freesurfer"]:
        config.loggers.workflow.info(
            f"Freesurfer directory {subject_freesurfer_path} exists for {subject_id}"
        )
        fs_source = pe.Node(
            nio.FreeSurferSource(
                subjects_dir=str(subject_freesurfer_path.parent),
                subject_id=subject_freesurfer_path.name,
            ),
            name="fs_source",
        )

    # Do we need to calculate anything else on the fly
    if "mrtrix_5tt_hsvs" in extras_to_make:
        # Check for specific files needed for Hybrid Surface and Volume Segmentation (HSVS).
        missing_fs_hsvs_files = check_hsv_inputs(Path(subject_freesurfer_path))
        if missing_fs_hsvs_files:
            raise Exception(" ".join(missing_fs_hsvs_files) + "are missing: unable to make a HSV.")

        config.loggers.workflow.info("FreeSurfer data will be used to create a HSVS 5tt image.")
        status["has_freesurfer_5tt_hsvs"] = True
        create_5tt_hsvs = pe.Node(
            GenerateMasked5tt(
                algorithm="hsvs",
                in_file=str(subject_freesurfer_path),
                nthreads=config.nipype.omp_nthreads,
            ),
            name="create_5tt_hsvs",
            n_procs=config.nipype.omp_nthreads,
        )
        ds_qsiprep_5tt_hsvs = pe.Node(
            DerivativesDataSink(
                dismiss_entities=("desc",),
                seg="hsvs",
                space="T1w",
                suffix="probseg",
                compress=True,
            ),
            name="ds_qsiprep_5tt_hsvs",
            run_without_submitting=True,
        )
        ds_fs_5tt_hsvs = pe.Node(
            DerivativesDataSink(
                dismiss_entities=("desc",),
                seg="hsvs",
                space="fsnative",
                suffix="probseg",
                compress=True,
            ),
            name="ds_fs_5tt_hsvs",
            run_without_submitting=True,
        )
        workflow.connect([
            (inputnode, ds_fs_5tt_hsvs, [("acpc_preproc", "source_file")]),
            (inputnode, ds_qsiprep_5tt_hsvs, [("acpc_preproc", "source_file")]),
            (create_5tt_hsvs, outputnode, [("out_file", "fs_5tt_hsvs")]),
            (create_5tt_hsvs, ds_fs_5tt_hsvs, [("out_file", "in_file")]),
        ])  # fmt:skip

        # Transform the 5tt image so it's registered to the QSIRecon AC-PC T1w
        if status["has_qsiprep_t1w"]:
            config.loggers.workflow.info(
                "HSVS 5tt imaged will be registered to the QSIRecon T1w image."
            )
            status["has_qsiprep_5tt_hsvs"] = True
            register_fs_to_qsiprep_wf = init_register_fs_to_qsiprep_wf(
                use_qsiprep_reference_mask=True,
            )
            apply_header_to_5tt = pe.Node(TransformHeader(), name="apply_header_to_5tt")
            workflow.connect([
                (inputnode, register_fs_to_qsiprep_wf, [
                    ("acpc_preproc", "inputnode.qsiprep_reference_image"),
                    ("acpc_brain_mask", "inputnode.qsiprep_reference_mask"),
                ]),
                (fs_source, register_fs_to_qsiprep_wf, [
                    (field, f"inputnode.{field}") for field in FS_FILES_TO_REGISTER
                ]),
                (register_fs_to_qsiprep_wf, outputnode, [
                    ("outputnode.fs_to_qsiprep_transform_mrtrix",
                        "fs_to_qsiprep_transform_mrtrix"),
                    ("outputnode.fs_to_qsiprep_transform_itk", "fs_to_qsiprep_transform_itk")
                ] + [
                    (f"outputnode.{field}", field) for field in FS_FILES_TO_REGISTER
                ]),
                (create_5tt_hsvs, apply_header_to_5tt, [("out_file", "in_image")]),
                (register_fs_to_qsiprep_wf, apply_header_to_5tt, [
                    ("outputnode.fs_to_qsiprep_transform_mrtrix", "transform_file"),
                ]),
                (apply_header_to_5tt, outputnode, [("out_image", "qsiprep_5tt_hsvs")]),
                (apply_header_to_5tt, ds_qsiprep_5tt_hsvs, [("out_image", "in_file")]),
            ])  # fmt:skip

            workflow.__desc__ += "A hybrid surface/volume segmentation was created [Smith 2020]."

    workflow = clean_datasinks(workflow, qsirecon_suffix)
    return workflow, status


def check_hsv_inputs(subj_fs_path):
    """Determine if a FreeSurfer directory has the required files for HSV."""
    missing = []
    for requirement in HSV_REQUIREMENTS:
        if not (subj_fs_path / requirement).exists():
            missing.append(requirement)
    return missing


def _check_zipped_unzipped(path_to_check):
    """Check to see if a path exists and warn if it's gzipped."""

    exists = False
    if path_to_check.exists():
        exists = True
    if path_to_check.name.endswith(".gz"):
        nonzipped = str(path_to_check)[:-3]
        if Path(nonzipped).exists():
            config.loggers.workflow.warn(
                "A Non-gzipped input nifti file was found. Consider gzipping %s", nonzipped
            )
            exists = True
    config.loggers.workflow.info(f"CHECKING {path_to_check}: {exists}")
    return exists


def init_register_fs_to_qsiprep_wf(
    use_qsiprep_reference_mask=False,
    name="register_fs_to_qsiprep_wf",
):
    """Registers a T1w images from freesurfer to another image and transforms"""
    inputnode = pe.Node(
        niu.IdentityInterface(
            fields=FS_FILES_TO_REGISTER + ["qsiprep_reference_image", "qsiprep_reference_mask"]
        ),
        name="inputnode",
    )
    outputnode = pe.Node(
        niu.IdentityInterface(
            fields=FS_FILES_TO_REGISTER
            + ["fs_to_qsiprep_transform_itk", "fs_to_qsiprep_transform_mrtrix"]
        ),
        name="outputnode",
    )
    workflow = Workflow(name=name)
    workflow.__desc__ = "FreeSurfer outputs were registered to the QSIRecon outputs."

    # Convert the freesurfer inputs so we can register them with ANTs
    convert_fs_brain = pe.Node(
        mrtrix3.MRConvert(out_file="fs_brain.nii", args="-strides -1,-2,3"),
        name="convert_fs_brain",
    )

    # Register the brain to the QSIRecon reference
    ants_settings = pkgrf("qsirecon", "data/freesurfer_to_qsiprep.json")
    register_to_qsiprep = pe.Node(
        ants.Registration(from_file=ants_settings), name="register_to_qsiprep"
    )

    # If there is a mask for the QSIRecon reference image, use it
    if use_qsiprep_reference_mask:
        workflow.connect(inputnode, "qsiprep_reference_mask",
                         register_to_qsiprep, "fixed_image_masks")  # fmt:skip

    # The more recent ANTs mat format isn't compatible with transformconvert.
    # So convert it to ANTs text format with ConvertTransform
    convert_ants_transform = pe.Node(
        ConvertTransformFile(dimension=3), name="convert_ants_transform"
    )

    # Convert from ANTs text format to MRtrix3 format
    convert_ants_to_mrtrix_transform = pe.Node(
        ITKTransformConvert(), name="convert_ants_to_mrtrix_transform"
    )

    # Adjust the headers of all the input images so they're aligned to the qsiprep ref
    transform_nodes = {}
    for image_name in FS_FILES_TO_REGISTER:
        transform_nodes[image_name] = pe.Node(TransformHeader(), name="transform_" + image_name)
        workflow.connect([
            (inputnode, transform_nodes[image_name], [(image_name, "in_image")]),
            (convert_ants_to_mrtrix_transform,
             transform_nodes[image_name], [("out_transform", "transform_file")]),
            (transform_nodes[image_name], outputnode, [("out_image", image_name)])
        ])  # fmt:skip

    workflow.connect([
        (inputnode, convert_fs_brain, [("brain", "in_file")]),
        (inputnode, register_to_qsiprep, [("qsiprep_reference_image", "fixed_image")]),
        (convert_fs_brain, register_to_qsiprep, [("out_file", "moving_image")]),
        (register_to_qsiprep, convert_ants_transform, [
            (("forward_transforms", _get_first), "in_transform"),
        ]),
        (register_to_qsiprep, outputnode, [
            ("composite_transform", "fs_to_qsiprep_transform_itk"),
        ]),
        (convert_ants_transform, convert_ants_to_mrtrix_transform, [
            ("out_transform", "in_transform"),
        ]),
        (convert_ants_to_mrtrix_transform, outputnode, [
            ("out_transform", "fs_to_qsiprep_transform_mrtrix"),
        ]),
    ])  # fmt:skip

    return workflow


def init_dwi_recon_anatomical_workflow(
    atlas_configs,
    has_qsiprep_5tt_hsvs,
    needs_t1w_transform,
    has_freesurfer_5tt_hsvs,
    has_qsiprep_t1w,
    has_qsiprep_t1w_transforms,
    has_freesurfer,
    extras_to_make,
    name,
    prefer_dwi_mask=False,
):
    """Ensure that anatomical data is available for the reconstruction workflows.

    This workflow calculates images/transforms that require a DWI spatial reference.
    Specifically, three additional features are added:

      * ``"dwi_mask"``: a brain mask in the voxel space of the DWI
      * ``"atlas_configs"``: A dictionary used by connectivity workflows to get
        brain parcellations.
      * ``"odf_rois"``: An image with some interesting ROIs for plotting ODFs

    Parameters:
    ===========
        has_qsiprep_5tt_hsvs:
        has_freesurfer_5tt_hsvs: True,
        has_qsiprep_t1w:
        has_qsiprep_t1w_transforms: True}
    """
    # Inputnode holds data from the T1w-based anatomical workflow
    inputnode = pe.Node(
        niu.IdentityInterface(fields=recon_workflow_input_fields),
        name="inputnode",
    )
    connect_from_inputnode = set(recon_workflow_input_fields)
    # Buffer to hold the anatomical files that are calculated here
    buffernode = pe.Node(
        niu.IdentityInterface(fields=recon_workflow_input_fields),
        name="buffernode",
    )
    connect_from_buffernode = set()
    b0_threshold = config.workflow.b0_threshold
    qsirecon_suffix = ""

    def _get_source_node(fieldname):
        if fieldname in connect_from_inputnode:
            return inputnode
        if fieldname in connect_from_buffernode:
            return buffernode
        raise Exception(f"Can't determine location of {fieldname}")

    def _exchange_fields(fields):
        connect_from_inputnode.difference_update(fields)
        connect_from_buffernode.update(fields)

    # These are always created here
    _exchange_fields(["dwi_mask", "atlas_configs", "odf_rois", "resampling_template"])

    outputnode = pe.Node(
        niu.IdentityInterface(fields=recon_workflow_input_fields),
        name="outputnode",
    )
    workflow = Workflow(name=name)
    skull_strip_method = "antsBrainExtraction"
    desc = """

#### Anatomical data for DWI reconstruction

"""

    def _get_status():
        return {
            "has_qsiprep_5tt_hsvs": has_qsiprep_5tt_hsvs,
            "has_freesurfer_5tt_hsvs": has_freesurfer_5tt_hsvs,
            "has_qsiprep_t1w": has_qsiprep_t1w,
            "has_qsiprep_t1w_transforms": has_qsiprep_t1w_transforms,
        }

    # XXX: This is a temporary solution until QSIRecon supports flexible output spaces.
    get_template = pe.Node(
        GetTemplate(
            template_name="MNI152NLin2009cAsym" if not config.workflow.infant else "MNIInfant",
        ),
        name="get_template",
    )
    mask_template = pe.Node(
        afni.Calc(expr="a*b", outputtype="NIFTI_GZ"),
        name="mask_template",
    )
    reorient_to_lps = pe.Node(
        afni.Resample(orientation="RAI", outputtype="NIFTI_GZ"),
        name="reorient_to_lps",
    )

    reference_grid_wf = init_output_grid_wf()
    workflow.connect([
        (get_template, mask_template, [
            ("template_file", "in_file_a"),
            ("mask_file", "in_file_b"),
        ]),
        (mask_template, reorient_to_lps, [("out_file", "in_file")]),
        (inputnode, reference_grid_wf, [("dwi_ref", "inputnode.input_image")]),
        (reorient_to_lps, reference_grid_wf, [("out_file", "inputnode.template_image")]),
        (reference_grid_wf, buffernode, [("outputnode.grid_image", "resampling_template")]),
    ])  # fmt:skip

    # Missing Freesurfer AND QSIPrep T1ws, or the user wants a DWI-based mask
    if not (has_qsiprep_t1w or has_freesurfer) or prefer_dwi_mask:
        desc += (
            "No T1w weighted images were available for masking, so a mask "
            "was estimated based on the b=0 images in the DWI data itself. "
        )
        extract_b0s = pe.Node(ExtractB0s(b0_threshold=b0_threshold), name="extract_b0s")
        mask_b0s = pe.Node(afni.Automask(outputtype="NIFTI_GZ"), name="mask_b0s")
        workflow.connect([
            (inputnode, extract_b0s, [
                ("dwi_file", "dwi_series"),
                ("bval_file", "bval_file"),
            ]),
            (extract_b0s, mask_b0s, [("b0_series", "in_file")]),
            (mask_b0s, outputnode, [("out_file", "dwi_mask")]),
            (inputnode, outputnode, [(field, field) for field in connect_from_inputnode]),
        ])  # fmt:skip

        workflow = clean_datasinks(workflow, qsirecon_suffix)
        return workflow, _get_status()

    # No data from QSIRecon was available, BUT we have freesurfer! register it and
    # get the brain, masks and possibly a to-MNI transform.
    # --> If has_freesurfer AND has qsiprep_t1w, the necessary files were created earlier
    elif has_freesurfer and not has_qsiprep_t1w:
        fs_source = pe.Node(
            nio.FreeSurferSource(subjects_dir=config.execution.fs_subjects_dir),
            name="fs_source",
        )
        # Register the FreeSurfer brain to the DWI reference
        desc += (
            "A brainmasked T1w image from FreeSurfer was registered to the "
            "preprocessed DWI data. Brainmasks from FreeSurfer were used in all "
            "subsequent reconstruction steps. "
        )

        # Move these fields to the buffernode
        _exchange_fields(
            FS_FILES_TO_REGISTER
            + [
                "acpc_brain_mask",
                "acpc_preproc",
                "fs_to_qsiprep_transform_mrtrix",
                "fs_to_qsiprep_transform_itk",
            ]
        )

        # Perform the registration and connect the outputs to buffernode
        # NOTE: using FreeSurfer "brain" image as acpc_preproc and aseg as the brainmask
        has_qsiprep_t1w = True
        register_fs_to_qsiprep_wf = init_register_fs_to_qsiprep_wf(
            use_qsiprep_reference_mask=False,
        )
        workflow.connect([
            (inputnode, fs_source, [("subject_id", "subject_id")]),
            (inputnode, register_fs_to_qsiprep_wf, [
                ("dwi_ref", "inputnode.qsiprep_reference_image"),
            ]),
            (fs_source, register_fs_to_qsiprep_wf, [
                (field, "inputnode." + field) for field in FS_FILES_TO_REGISTER
            ]),
            (register_fs_to_qsiprep_wf, buffernode, [
                ("outputnode.brain", "acpc_preproc"),
                ("outputnode.aseg", "acpc_brain_mask"),
                ("outputnode.fs_to_qsiprep_transform_mrtrix", "fs_to_qsiprep_transform_mrtrix"),
                ("outputnode.fs_to_qsiprep_transform_itk", "fs_to_qsiprep_transform_itk"),
            ] + [("outputnode." + field, field) for field in FS_FILES_TO_REGISTER],
            ),
        ])  # fmt:skip

    # Do we need to transform the 5tt hsvs from fsnative?
    if "mrtrix_5tt_hsvs" in extras_to_make and not has_qsiprep_5tt_hsvs:
        # Transform the 5tt image so it's registered to the QSIRecon AC-PC T1w
        config.loggers.workflow.info(
            "HSVS 5tt imaged will be registered to the " "QSIRecon dwiref image."
        )
        _exchange_fields(["qsiprep_5tt_hsvs"])
        if not has_freesurfer_5tt_hsvs:
            raise Exception("The 5tt image in fsnative should have been created by now")

        apply_header_to_5tt_hsvs = pe.Node(TransformHeader(), name="apply_header_to_5tt_hsvs")
        ds_qsiprep_5tt_hsvs = pe.Node(
            DerivativesDataSink(
                dismiss_entities=("desc",),
                seg="hsvs",
                suffix="probseg",
                compress=True,
            ),
            name="ds_qsiprep_5tt_hsvs",
            run_without_submitting=True,
        )
        workflow.connect([
            (inputnode, apply_header_to_5tt_hsvs, [("fs_5tt_hsvs", "in_image")]),
            (apply_header_to_5tt_hsvs, buffernode, [("out_image", "qsiprep_5tt_hsvs")]),
            (apply_header_to_5tt_hsvs, ds_qsiprep_5tt_hsvs, [("out_image", "in_file")]),
        ])  # fmt:skip
        desc += "A hybrid surface/volume segmentation was created [Smith 2020]. "

    # If we have transforms to the template space, use them to get ROIs/atlases
    # if not has_qsiprep_t1w_transforms and has_qsiprep_t1w:
    #     desc += "In order to warp brain parcellations from template space into " \
    #         "alignment with the DWI data, the DWI-aligned FreeSurfer brain was " \
    #         "registered to template space. "

    #     # We now have qsiprep t1w and transforms!!
    #     has_qsiprep_t1w = has_qsiprep_t1w_transforms = True
    #     # Calculate the transforms here:
    #     has_qsiprep_t1w_transforms = True
    #     _exchange_fields(["acpc_to_template_xfm", "template_to_acpc_xfm"])
    #     t1_2_mni = pe.Node(
    #         get_t1w_registration_node(
    #             infant_mode, sloppy or not atlas_names, omp_nthreads),
    #         name="t1_2_mni")
    #     workflow.connect([
    #         (_get_source_node("acpc_preproc"), t1_2_mni, [("acpc_preproc", "moving_image")]),
    #         (t1_2_mni, buffernode, [
    #             ("composite_transform", "acpc_to_template_xfm"),
    #             ("inverse_composite_transform", "template_to_acpc_xfm")
    #         ])
    #     ])  # fmt:skip
    #     # TODO: add datasinks here

    # Check the status of the T1wACPC-to-template transforms
    if needs_t1w_transform:
        if has_qsiprep_t1w_transforms:
            config.loggers.workflow.info("Found T1w-to-template transforms from QSIRecon")
            desc += (
                "T1w-based spatial normalization calculated during "
                "preprocessing was used to map atlases from template space into "
                "alignment with DWIs. "
            )
        else:
            raise Exception(
                "Reconstruction workflow requires a T1wACPC-to-template transform. "
                "None were found."
            )

    # Simply resample the T1w mask into the DWI resolution. This was the default
    # up to version 0.14.3
    if has_qsiprep_t1w and not prefer_dwi_mask:
        desc += (
            f"Brainmasks from {skull_strip_method} were used in all subsequent reconstruction "
            "steps. "
        )
        # Resample anat mask
        resample_mask = pe.Node(
            ants.ApplyTransforms(
                dimension=3,
                transforms=["identity"],
                interpolation="NearestNeighbor",
            ),
            name="resample_mask",
        )

        workflow.connect([
            (inputnode, resample_mask, [
                ("acpc_brain_mask", "input_image"),
                ("dwi_ref", "reference_image"),
            ]),
            (resample_mask, buffernode, [("output_image", "dwi_mask")]),
        ])  # fmt:skip

    if has_qsiprep_t1w_transforms:
        config.loggers.workflow.info("Transforming ODF ROIs into DWI space for visual report.")
        # Resample ROI targets to DWI resolution for ODF plotting
        crossing_rois_file = pkgrf("qsirecon", "data/crossing_rois.nii.gz")
        odf_rois = pe.Node(
            ants.ApplyTransforms(interpolation="MultiLabel", dimension=3), name="odf_rois"
        )
        odf_rois.inputs.input_image = crossing_rois_file
        workflow.connect([
            (_get_source_node("template_to_acpc_xfm"), odf_rois, [
                ("template_to_acpc_xfm", "transforms"),
            ]),
            (inputnode, odf_rois, [("dwi_file", "reference_image")]),
            (odf_rois, buffernode, [("output_image", "odf_rois")]),
        ])  # fmt:skip

        # Similarly, if we need atlases, transform them into DWI space
        if atlas_configs:
            atlas_str = describe_atlases(sorted(list(atlas_configs.keys())))
            desc += (
                f"The following atlases were used in the workflow: {atlas_str}. "
                "Cortical parcellations were mapped from template space to DWIS "
                "using the T1w-based spatial normalization. "
            )

            # Resample all atlases to dwi_file's resolution
            prepare_atlases = pe.Node(
                WarpConnectivityAtlases(atlas_configs=atlas_configs),
                name="prepare_atlases",
                run_without_submitting=True,
            )
            workflow.connect([
                (inputnode, prepare_atlases, [("dwi_file", "reference_image")]),
                (prepare_atlases, buffernode, [("atlas_configs", "atlas_configs")]),
            ])  # fmt:skip

        for atlas in atlas_configs.keys():
            ds_atlas = pe.Node(
                DerivativesDataSink(
                    dismiss_entities=("desc",),
                    seg=atlas,
                    suffix="dseg",
                    compress=True,
                ),
                name=f"ds_atlas_{atlas}",
                run_without_submitting=True,
            )
            ds_atlas_mifs = pe.Node(
                DerivativesDataSink(
                    dismiss_entities=("desc",),
                    seg=atlas,
                    suffix="dseg",
                    extension=".mif.gz",
                    compress=True,
                ),
                name=f"ds_atlas_mifs_{atlas}",
                run_without_submitting=True,
            )
            ds_atlas_mrtrix_lut = pe.Node(
                DerivativesDataSink(
                    dismiss_entities=("desc",),
                    seg=atlas,
                    suffix="dseg",
                    extension=".txt",
                ),
                name=f"ds_atlas_mrtrix_lut_{atlas}",
                run_without_submitting=True,
            )
            ds_atlas_orig_lut = pe.Node(
                DerivativesDataSink(
                    dismiss_entities=("desc",),
                    seg=atlas,
                    suffix="dseg",
                    extension=".txt",
                ),
                name=f"ds_atlas_orig_lut_{atlas}",
                run_without_submitting=True,
            )
            workflow.connect([
                (prepare_atlases, ds_atlas, [(
                    ("atlas_configs", _get_resampled, atlas, "dwi_resolution_file"), "in_file"),
                ]),
                (prepare_atlases, ds_atlas_mifs, [(
                    ("atlas_configs", _get_resampled, atlas, "dwi_resolution_mif"), "in_file"),
                ]),
                (prepare_atlases, ds_atlas_mrtrix_lut, [(
                    ("atlas_configs", _get_resampled, atlas, "mrtrix_lut"), "in_file"),
                ]),
                (prepare_atlases, ds_atlas_orig_lut, [(
                    ("atlas_configs", _get_resampled, atlas, "orig_lut"), "in_file"),
                ]),
            ])  # fmt:skip

        # Fill in the atlas datasinks
        for node in workflow.list_node_names():
            node_suffix = node.split(".")[-1]
            if node_suffix.startswith("ds_atlas_"):
                workflow.connect([
                    (inputnode, workflow.get_node(node), [("dwi_file", "source_file")]),
                ])  # fmt:skip

    if "mrtrix_5tt_hsvs" in extras_to_make and not has_qsiprep_5tt_hsvs:
        raise Exception("Unable to create a 5tt HSV image given input data.")

    workflow.__desc__ = desc + "\n"

    # Directly connect anything from the inputs that we haven't created here
    workflow.connect([
        (inputnode, outputnode, [(name, name) for name in connect_from_inputnode]),
        (buffernode, outputnode, [(name, name) for name in connect_from_buffernode])
    ])  # fmt:skip

    workflow = clean_datasinks(workflow, qsirecon_suffix)
    return workflow, _get_status()


def _get_first(item):
    if isinstance(item, (list, tuple)):
        return item[0]
    return item


def _get_resampled(atlas_configs, atlas_name, to_retrieve):
    return atlas_configs[atlas_name][to_retrieve]


def init_output_grid_wf() -> Workflow:
    """Generate a non-oblique, uniform voxel-size grid around a brain."""
    workflow = Workflow(name="output_grid_wf")
    inputnode = pe.Node(
        niu.IdentityInterface(fields=["template_image", "input_image"]), name="inputnode"
    )
    outputnode = pe.Node(niu.IdentityInterface(fields=["grid_image"]), name="outputnode")
    # Create the output reference grid_image
    if config.workflow.output_resolution is None:
        voxel_size = traits.Undefined
    else:
        voxel_size = config.workflow.output_resolution
    padding = 4 if config.workflow.infant else 8

    autobox_template = pe.Node(
        afni.Autobox(outputtype="NIFTI_GZ", padding=padding), name="autobox_template"
    )
    deoblique_autobox = pe.Node(
        afni.Warp(outputtype="NIFTI_GZ", deoblique=True), name="deoblique_autobox"
    )
    voxel_size_chooser = pe.Node(
        VoxelSizeChooser(voxel_size=voxel_size), name="voxel_size_chooser"
    )
    resample_to_voxel_size = pe.Node(
        afni.Resample(outputtype="NIFTI_GZ"), name="resample_to_voxel_size"
    )

    workflow.connect([
        (inputnode, autobox_template, [("template_image", "in_file")]),
        (autobox_template, deoblique_autobox, [("out_file", "in_file")]),
        (deoblique_autobox, resample_to_voxel_size, [("out_file", "in_file")]),
        (resample_to_voxel_size, outputnode, [("out_file", "grid_image")]),
        (inputnode, voxel_size_chooser, [("input_image", "input_image")]),
        (voxel_size_chooser, resample_to_voxel_size, [(("voxel_size", _tupleize), "voxel_size")])
    ])  # fmt:skip

    return workflow


def _tupleize(value):
    # Nipype did not like having a Tuple output trait
    return (value, value, value)<|MERGE_RESOLUTION|>--- conflicted
+++ resolved
@@ -72,14 +72,8 @@
 
     # If there is no high-res anat data in the inputs there may still be an image available
     # from freesurfer. Check for it:
-<<<<<<< HEAD
-    freesurfer_dir = config.execution.freesurfer_input
-
+    freesurfer_dir = config.execution.fs_subjects_dir
     subject_freesurfer_path = find_fs_path(freesurfer_dir, subject_id, session_id)
-=======
-    freesurfer_dir = config.execution.fs_subjects_dir
-    subject_freesurfer_path = find_fs_path(freesurfer_dir, subject_id)
->>>>>>> 38c3f082
     status["has_freesurfer"] = subject_freesurfer_path is not None
     status["has_qsiprep_5tt_hsvs"] = False
     status["has_freesurfer_5tt_hsvs"] = False
