"""Command-line interface tests."""

import os
import sys
from unittest.mock import patch

import pytest
from nipype import config as nipype_config

from qsirecon.cli import run
from qsirecon.cli.parser import parse_args
from qsirecon.cli.workflow import build_boilerplate, build_workflow
from qsirecon.tests.utils import (
    check_generated_files,
    download_test_data,
    get_test_data_path,
)
from qsirecon.utils.bids import write_derivative_description
from qsiprep.reports.core import generate_reports

nipype_config.enable_debug_mode()


@pytest.mark.integration
@pytest.mark.mrtrix_singleshell_ss3t_act
def test_mrtrix_singleshell_ss3t_act(data_dir, output_dir, working_dir):
    """Run reconstruction workflow tests.

    Was in 3TissueReconTests.sh. I split it between this and the multi-shell test.

    All supported reconstruction workflows get tested

    This tests the following features:
    - Blip-up + Blip-down DWI series for TOPUP/Eddy
    - Eddy is run on a CPU
    - Denoising is skipped
    - A follow-up reconstruction using the dsi_studio_gqi workflow

    Inputs
    ------
    - qsirecon single shell results (data/DSDTI_fmap)
    """
    TEST_NAME = "mrtrix_singleshell_ss3t_act"

    dataset_dir = download_test_data("singleshell_output", data_dir)
    dataset_dir = os.path.join(dataset_dir, "qsiprep")
    out_dir = os.path.join(output_dir, TEST_NAME)
    work_dir = os.path.join(working_dir, TEST_NAME)

    parameters = [
        dataset_dir,
        out_dir,
        "participant",
        f"-w={work_dir}",
        "--sloppy",
        "--recon-spec=mrtrix_singleshell_ss3t_ACT-fast",
    ]

    _run_and_generate(TEST_NAME, parameters, test_main=True)


@pytest.mark.integration
@pytest.mark.mrtrix_singleshell_ss3t_noact
def test_mrtrix_singleshell_ss3t_noact(data_dir, output_dir, working_dir):
    """Run reconstruction workflow tests.

    Was in 3TissueReconTests.sh. I split it between this and the single-shell test.

    All supported reconstruction workflows get tested

    This tests the following features:
    - Blip-up + Blip-down DWI series for TOPUP/Eddy
    - Eddy is run on a CPU
    - Denoising is skipped
    - A follow-up reconstruction using the dsi_studio_gqi workflow

    Inputs
    ------
    - qsirecon multi shell results (data/DSDTI_fmap)
    """
    TEST_NAME = "mrtrix_singleshell_ss3t_noact"

    dataset_dir = download_test_data("singleshell_output", data_dir)
    dataset_dir = os.path.join(dataset_dir, "qsiprep")
    out_dir = os.path.join(output_dir, TEST_NAME)
    work_dir = os.path.join(working_dir, TEST_NAME)

    parameters = [
        dataset_dir,
        out_dir,
        "participant",
        f"-w={work_dir}",
        "--sloppy",
        "--recon-spec=mrtrix_singleshell_ss3t_noACT",
    ]

    _run_and_generate(TEST_NAME, parameters, test_main=True)


@pytest.mark.integration
@pytest.mark.amico_noddi
def test_amico_noddi(data_dir, output_dir, working_dir):
    """Run reconstruction workflow test.

    Was in AMICOReconTests.sh.
    All supported reconstruction workflows get tested.

    This tests the following features:
    - Blip-up + Blip-down DWI series for TOPUP/Eddy
    - Eddy is run on a CPU
    - Denoising is skipped
    - A follow-up reconstruction using the dsi_studio_gqi workflow

    Inputs
    ------
    - DSDTI BIDS data (data/singleshell_output)
    """
    TEST_NAME = "amico_noddi"

    dataset_dir = download_test_data("singleshell_output", data_dir)
    # XXX: Having to modify dataset_dirs is suboptimal.
    dataset_dir = os.path.join(dataset_dir, "qsiprep")
    out_dir = os.path.join(output_dir, TEST_NAME)
    work_dir = os.path.join(working_dir, TEST_NAME)

    parameters = [
        dataset_dir,
        out_dir,
        "participant",
        f"-w={work_dir}",
        "--sloppy",
        "--recon-spec=amico_noddi",
    ]

    _run_and_generate(TEST_NAME, parameters, test_main=True)


@pytest.mark.integration
@pytest.mark.autotrack
def test_autotrack(data_dir, output_dir, working_dir):
    """Run reconstruction workflow test.

    Was in AutoTrackTest.sh.

    All supported reconstruction workflows get tested.

    This tests the following features:
    - Blip-up + Blip-down DWI series for TOPUP/Eddy
    - Eddy is run on a CPU
    - Denoising is skipped
    - A follow-up reconstruction using the dsi_studio_gqi workflow

    Inputs
    ------
    - DSDTI BIDS data (data/multishell_output)
    """
    TEST_NAME = "autotrack"

    dataset_dir = download_test_data("multishell_output", data_dir)
    # XXX: Having to modify dataset_dirs is suboptimal.
    dataset_dir = os.path.join(dataset_dir, "multishell_output", "qsiprep")
    out_dir = os.path.join(output_dir, TEST_NAME)
    work_dir = os.path.join(working_dir, TEST_NAME)

    parameters = [
        dataset_dir,
        out_dir,
        "participant",
        f"-w={work_dir}",
        "--sloppy",
        "--recon-spec=dsi_studio_autotrack",
    ]

    _run_and_generate(TEST_NAME, parameters, test_main=True)


@pytest.mark.integration
@pytest.mark.dipy_mapmri
def test_dipy_mapmri(data_dir, output_dir, working_dir):
    """Run reconstruction workflow test.

    Was in DipyReconTests.sh. I split it between this and the dipy_dki test.

    All supported reconstruction workflows get tested

    This tests the following features:
    - Blip-up + Blip-down DWI series for TOPUP/Eddy
    - Eddy is run on a CPU
    - Denoising is skipped
    - A follow-up reconstruction using the dsi_studio_gqi workflow

    Inputs:
    -------

    - qsirecon single shell results (data/DSDTI_fmap)
    - qsirecon multi shell results (data/DSDTI_fmap)
    """
    TEST_NAME = "dipy_mapmri"

    dataset_dir = download_test_data("multishell_output", data_dir)
    # XXX: Having to modify dataset_dirs is suboptimal.
    dataset_dir = os.path.join(dataset_dir, "multishell_output", "qsiprep")
    out_dir = os.path.join(output_dir, TEST_NAME)
    work_dir = os.path.join(working_dir, TEST_NAME)

    parameters = [
        dataset_dir,
        out_dir,
        "participant",
        f"-w={work_dir}",
        "--sloppy",
        "--recon-spec=dipy_mapmri",
    ]

    _run_and_generate(TEST_NAME, parameters, test_main=True)


@pytest.mark.integration
@pytest.mark.dipy_dki
def test_dipy_dki(data_dir, output_dir, working_dir):
    """Run reconstruction workflow test.

    Was in DipyReconTests.sh. I split it between this and the dipy_mapmri test.

    All supported reconstruction workflows get tested

    This tests the following features:
    - Blip-up + Blip-down DWI series for TOPUP/Eddy
    - Eddy is run on a CPU
    - Denoising is skipped
    - A follow-up reconstruction using the dsi_studio_gqi workflow

    Inputs:
    -------

    - qsirecon single shell results (data/DSDTI_fmap)
    - qsirecon multi shell results (data/DSDTI_fmap)
    """
    TEST_NAME = "dipy_dki"

    dataset_dir = download_test_data("multishell_output", data_dir)
    # XXX: Having to modify dataset_dirs is suboptimal.
    dataset_dir = os.path.join(dataset_dir, "multishell_output", "qsiprep")
    out_dir = os.path.join(output_dir, TEST_NAME)
    work_dir = os.path.join(working_dir, TEST_NAME)

    parameters = [
        dataset_dir,
        out_dir,
        "participant",
        f"-w={work_dir}",
        "--sloppy",
        "--recon-spec=dipy_dki",
    ]

    _run_and_generate(TEST_NAME, parameters, test_main=True)


@pytest.mark.integration
@pytest.mark.scalar_mapper
def test_scalar_mapper(data_dir, output_dir, working_dir):
    """Test the TORTOISE recon workflow.

    All supported reconstruction workflows get tested

    Inputs
    ------
    - qsirecon multi shell results (data/DSDTI_fmap)
    """
    TEST_NAME = "scalar_mapper"

    dataset_dir = download_test_data("multishell_output", data_dir)
    # XXX: Having to modify dataset_dirs is suboptimal.
    dataset_dir = os.path.join(dataset_dir, "multishell_output", "qsiprep")
    out_dir = os.path.join(output_dir, TEST_NAME)
    work_dir = os.path.join(working_dir, TEST_NAME)

    parameters = [
        dataset_dir,
        out_dir,
        "participant",
        f"-w={work_dir}",
        "--sloppy",
        "--recon-spec=test_scalar_maps",
        "--output-resolution=3.5",
        "--nthreads=1",
    ]

    _run_and_generate(TEST_NAME, parameters, test_main=True)


@pytest.mark.integration
@pytest.mark.pyafq_recon_external_trk
def test_pyafq_recon_external_trk(data_dir, output_dir, working_dir):
    """Reconstruction workflow tests

    All supported reconstruction workflows get tested

    This tests the following features:
    - pyAFQ pipeline with tractography done in mrtrix

    Inputs
    ------
    - qsirecon multi shell results (data/DSDTI_fmap)
    """
    TEST_NAME = "pyafq_recon_external_trk"

    dataset_dir = download_test_data("multishell_output", data_dir)
    # XXX: Having to modify dataset_dirs is suboptimal.
    dataset_dir = os.path.join(dataset_dir, "multishell_output", "qsiprep")
    out_dir = os.path.join(output_dir, TEST_NAME)
    work_dir = os.path.join(working_dir, TEST_NAME)

    parameters = [
        dataset_dir,
        out_dir,
        "participant",
        f"-w={work_dir}",
        "--sloppy",
        "--recon-spec=mrtrix_multishell_msmt_pyafq_tractometry",
    ]

    _run_and_generate(TEST_NAME, parameters, test_main=True)


@pytest.mark.integration
@pytest.mark.pyafq_recon_full
def test_pyafq_recon_full(data_dir, output_dir, working_dir):
    """Reconstruction workflow tests

    All supported reconstruction workflows get tested

    This tests the following features:
    - Full pyAFQ pipeline

    Inputs
    ------
    - qsirecon multi shell results (data/DSDTI_fmap)
    """
    TEST_NAME = "pyafq_recon_full"

    dataset_dir = download_test_data("multishell_output", data_dir)
    # XXX: Having to modify dataset_dirs is suboptimal.
    dataset_dir = os.path.join(dataset_dir, "multishell_output", "qsiprep")
    out_dir = os.path.join(output_dir, TEST_NAME)
    work_dir = os.path.join(working_dir, TEST_NAME)

    parameters = [
        dataset_dir,
        out_dir,
        "participant",
        f"-w={work_dir}",
        "--sloppy",
        "--recon-spec=pyafq_tractometry",
    ]

    _run_and_generate(TEST_NAME, parameters, test_main=True)


@pytest.mark.integration
@pytest.mark.mrtrix3_recon
def test_mrtrix3_recon(data_dir, output_dir, working_dir):
    """Reconstruction workflow tests

    All supported reconstruction workflows get tested

    This tests the following features:
    - Blip-up + Blip-down DWI series for TOPUP/Eddy
    - Eddy is run on a CPU
    - Denoising is skipped
    - A follow-up reconstruction using the dsi_studio_gqi workflow

    Inputs
    ------
    - qsirecon single shell results (data/DSDTI_fmap)
    - qsirecon multi shell results (data/DSDTI_fmap)
    """
    TEST_NAME = "mrtrix3_recon"

    dataset_dir = download_test_data("multishell_output", data_dir)
    # XXX: Having to modify dataset_dirs is suboptimal.
    dataset_dir = os.path.join(dataset_dir, "multishell_output", "qsiprep")
    out_dir = os.path.join(output_dir, TEST_NAME)
    work_dir = os.path.join(working_dir, TEST_NAME)

    parameters = [
        dataset_dir,
        out_dir,
        "participant",
        f"-w={work_dir}",
        "--sloppy",
        "--recon-spec=mrtrix_multishell_msmt_ACT-fast",
    ]

    _run_and_generate(TEST_NAME, parameters, test_main=True)


@pytest.mark.integration
@pytest.mark.tortoise_recon
def test_tortoise_recon(data_dir, output_dir, working_dir):
    """Test the TORTOISE recon workflow

    All supported reconstruction workflows get tested

    Inputs
    ------
    - qsirecon multi shell results (data/DSDTI_fmap)
    """
    TEST_NAME = "tortoise_recon"

    dataset_dir = download_test_data("multishell_output", data_dir)
    # XXX: Having to modify dataset_dirs is suboptimal.
    dataset_dir = os.path.join(dataset_dir, "multishell_output", "qsiprep")
    out_dir = os.path.join(output_dir, TEST_NAME)
    work_dir = os.path.join(working_dir, TEST_NAME)

    parameters = [
        dataset_dir,
        out_dir,
        "participant",
        f"-w={work_dir}",
        "--sloppy",
        "--recon-spec=TORTOISE",
    ]

    _run_and_generate(TEST_NAME, parameters, test_main=True)


def _run_and_generate(test_name, parameters, test_main=True):
    from qsirecon import config

    # TODO: Add --clean-workdir param to CLI
    parameters.append("--stop-on-first-crash")
    parameters.append("--notrack")
    parameters.append("-vv")

    if test_main:
        # This runs, but for some reason doesn't count toward coverage.
        argv = ["qsirecon"] + parameters
        with patch.object(sys, "argv", argv):
            with pytest.raises(SystemExit) as e:
                run.main()

            assert e.value.code == 0
    else:
        # XXX: This isn't working because config.execution.fs_license_file is None.
        parse_args(parameters)
        config_file = config.execution.work_dir / f"config-{config.execution.run_uuid}.toml"
        config.loggers.cli.warning(f"Saving config file to {config_file}")
        config.to_filename(config_file)

        retval = build_workflow(config_file, retval={})
        qsirecon_wf = retval["workflow"]
        qsirecon_wf.run()
<<<<<<< HEAD
        write_derivative_description(config.execution.bids_dir, config.execution.qsirecon_dir)
=======
        write_derivative_description(config.execution.fmri_dir, config.execution.output_dir)
>>>>>>> 667c5dee

        build_boilerplate(str(config_file), qsirecon_wf)
        session_list = (
            config.execution.bids_filters.get("bold", {}).get("session")
            if config.execution.bids_filters
            else None
        )
        generate_reports(
            subject_list=config.execution.participant_label,
            output_dir=config.execution.output_dir,
            run_uuid=config.execution.run_uuid,
            session_list=session_list,
        )

    output_list_file = os.path.join(get_test_data_path(), f"{test_name}_outputs.txt")
    optional_outputs_list = os.path.join(get_test_data_path(), f"{test_name}_optional_outputs.txt")
    if not os.path.isfile(optional_outputs_list):
        optional_outputs_list = None

    check_generated_files(config.execution.output_dir, output_list_file, optional_outputs_list)<|MERGE_RESOLUTION|>--- conflicted
+++ resolved
@@ -452,11 +452,7 @@
         retval = build_workflow(config_file, retval={})
         qsirecon_wf = retval["workflow"]
         qsirecon_wf.run()
-<<<<<<< HEAD
-        write_derivative_description(config.execution.bids_dir, config.execution.qsirecon_dir)
-=======
         write_derivative_description(config.execution.fmri_dir, config.execution.output_dir)
->>>>>>> 667c5dee
 
         build_boilerplate(str(config_file), qsirecon_wf)
         session_list = (
