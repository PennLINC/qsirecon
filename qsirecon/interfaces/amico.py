--- conflicted
+++ resolved
@@ -323,36 +323,22 @@
 
         # Write the results
         aeval.save_results()
-<<<<<<< HEAD
-        self._results["directions_file"] = shim_dir + "/AMICO/NODDI/fit_dir.nii.gz"
-        self._results["icvf_file"] = shim_dir + "/AMICO/NODDI/fit_NDI.nii.gz"
-        self._results["od_file"] = shim_dir + "/AMICO/NODDI/fit_ODI.nii.gz"
-        self._results["isovf_file"] = shim_dir + "/AMICO/NODDI/fit_FWF.nii.gz"
-
-        if self.inputs.saveModulatedMaps:
-            self._results["modulated_od_file"] = shim_dir + "/AMICO/NODDI/fit_ODI_modulated.nii.gz"
-            self._results["modulated_icvf_file"] = (
-                shim_dir + "/AMICO/NODDI/fit_NDI_modulated.nii.gz"
-            )
-
-        if self.inputs.rmse:
-            self._results["rmse_file"] = shim_dir + "/AMICO/NODDI/fit_RMSE.nii.gz"
-
-        if self.inputs.nrmse:
-            self._results["nrmse_file"] = shim_dir + "/AMICO/NODDI/fit_NRMSE.nii.gz"
-
-        self._results["config_file"] = shim_dir + "/AMICO/NODDI/config.pickle"
-=======
         self._results["directions"] = shim_dir + "/AMICO/NODDI/fit_dir.nii.gz"
         self._results["icvf"] = shim_dir + "/AMICO/NODDI/fit_NDI.nii.gz"
         self._results["od"] = shim_dir + "/AMICO/NODDI/fit_ODI.nii.gz"
         self._results["isovf"] = shim_dir + "/AMICO/NODDI/fit_FWF.nii.gz"
-        self._results["modulated_od"] = shim_dir + "/AMICO/NODDI/fit_ODI_modulated.nii.gz"
-        self._results["modulated_icvf"] = shim_dir + "/AMICO/NODDI/fit_NDI_modulated.nii.gz"
-        self._results["rmse"] = shim_dir + "/AMICO/NODDI/fit_RMSE.nii.gz"
-        self._results["nrmse"] = shim_dir + "/AMICO/NODDI/fit_NRMSE.nii.gz"
-        self._results["config"] = shim_dir + "/AMICO/NODDI/config.pickle"
->>>>>>> d1fecd52
+
+        if self.inputs.saveModulatedMaps:
+            self._results["modulated_od"] = shim_dir + "/AMICO/NODDI/fit_ODI_modulated.nii.gz"
+            self._results["modulated_icvf"] = shim_dir + "/AMICO/NODDI/fit_NDI_modulated.nii.gz"
+
+        if self.inputs.rmse:
+            self._results["rmse"] = shim_dir + "/AMICO/NODDI/fit_RMSE.nii.gz"
+
+        if self.inputs.nrmse:
+            self._results["nrmse"] = shim_dir + "/AMICO/NODDI/fit_NRMSE.nii.gz"
+
+        self._results["config_file"] = shim_dir + "/AMICO/NODDI/config.pickle"
 
         return runtime
 
