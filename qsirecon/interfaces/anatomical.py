#!/usr/bin/env python
# -*- coding: utf-8 -*-
# emacs: -*- mode: python; py-indent-offset: 4; indent-tabs-mode: nil -*-
# vi: set ft=python sts=4 ts=4 sw=4 et:
"""
Image tools interfaces
~~~~~~~~~~~~~~~~~~~~~~


"""

import os.path as op
from glob import glob

import nibabel as nb
import numpy as np
from nipype import logging
from nipype.interfaces.base import (
    BaseInterfaceInputSpec,
    File,
    SimpleInterface,
    TraitedSpec,
    isdefined,
    traits,
)
from nipype.utils.filemanip import fname_presuffix

LOGGER = logging.getLogger("nipype.interface")


class QSIPrepAnatomicalIngressInputSpec(BaseInterfaceInputSpec):
    recon_input_dir = traits.Directory(
        exists=True, mandatory=True, help="directory containing subject results directories"
    )
    subject_id = traits.Str()
    subjects_dir = File(exists=True)
    infant_mode = traits.Bool(mandatory=True)


class QSIPrepAnatomicalIngressOutputSpec(TraitedSpec):
    # sub-1_desc-aparcaseg_dseg.nii.gz
    acpc_aparc = File()
    # sub-1_dseg.nii.gz
    acpc_seg = File()
    # sub-1_desc-aseg_dseg.nii.gz
    acpc_aseg = File()
    # sub-1_desc-brain_mask.nii.gz
    acpc_brain_mask = File()
    # sub-1_desc-preproc_T1w.nii.gz
    acpc_preproc = File()
    # sub-1_label-CSF_probseg.nii.gz
    acpc_csf_probseg = File()
    # sub-1_label-GM_probseg.nii.gz
    acpc_gm_probseg = File()
    # sub-1_label-WM_probseg.nii.gz
    acpc_wm_probseg = File()
    # sub-1_from-orig_to-T1w_mode-image_xfm.txt
    orig_to_acpc_xfm = File()
    # sub-1_from-MNI152NLin2009cAsym_to-T1w_mode-image_xfm.h5
    template_to_acpc_xfm = File()
    # sub-1_from-T1w_to-MNI152NLin2009cAsym_mode-image_xfm.h5
    acpc_to_template_xfm = File()


class QSIPrepAnatomicalIngress(SimpleInterface):
    """Get only the useful files from a QSIPrep anatomical output.

    Many of the preprocessed outputs aren't useful for reconstruction
    (mainly anything that has been mapped forward into template space).
    """

    input_spec = QSIPrepAnatomicalIngressInputSpec
    output_spec = QSIPrepAnatomicalIngressOutputSpec

    def _run_interface(self, runtime):
        # The path to the output from the qsirecon run
        sub = self.inputs.subject_id
        qp_root = op.join(self.inputs.recon_input_dir, "sub-" + sub)
        anat_root = op.join(qp_root, "anat")
        # space-T1w files
        self._get_if_exists(
            "acpc_aparc",
            "%s/sub-%s*desc-aparcaseg_dseg.nii.*" % (anat_root, sub),
            excludes=["space-MNI"],
        )
        self._get_if_exists(
            "acpc_seg", "%s/sub-%s_*dseg.nii*" % (anat_root, sub), excludes=["space-MNI", "aseg"]
        )
        self._get_if_exists(
            "acpc_aseg",
            "%s/sub-%s_*aseg_dseg.nii*" % (anat_root, sub),
            excludes=["space-MNI", "aparc"],
        )
        self._get_if_exists(
            "acpc_brain_mask",
            "%s/sub-%s*_desc-brain_mask.nii*" % (anat_root, sub),
            excludes=["space-MNI"],
        )
        self._get_if_exists(
            "acpc_preproc",
            "%s/sub-%s_desc-preproc_T*w.nii*" % (anat_root, sub),
            excludes=["space-MNI"],
        )
        if "acpc_preproc" not in self._results:
            LOGGER.warning("Unable to find a preprocessed T1w in %s", qp_root)
        self._get_if_exists(
            "acpc_csf_probseg",
            "%s/sub-%s*_label-CSF_probseg.nii*" % (anat_root, sub),
            excludes=["space-MNI"],
        )
        self._get_if_exists(
            "acpc_gm_probseg",
            "%s/sub-%s*_label-GM_probseg.nii*" % (anat_root, sub),
            excludes=["space-MNI"],
        )
        self._get_if_exists(
            "acpc_wm_probseg",
            "%s/sub-%s*_label-WM_probseg.nii*" % (anat_root, sub),
            excludes=["space-MNI"],
        )
        self._get_if_exists(
            "orig_to_acpc_xfm",
            "%s/sub-%s*_from-orig_to-T*w_mode-image_xfm.txt" % (anat_root, sub),
        )
<<<<<<< HEAD
        if self.inputs.infant_mode:
            self._get_if_exists(
                "t1_2_mni_reverse_transform",
                "%s/sub-%s*_from-MNIInfant*_to-T*w*_xfm.h5" % (anat_root, sub),
            )
            self._get_if_exists(
                "t1_2_mni_forward_transform",
                "%s/sub-%s*_from-T*w_to-MNIInfant*_mode-image_xfm.h5" % (anat_root, sub),
            )
        else:
            self._get_if_exists(
                "t1_2_mni_reverse_transform",
                "%s/sub-%s*_from-MNI152NLin2009cAsym_to-T*w*_xfm.h5" % (anat_root, sub),
            )
            self._get_if_exists(
                "t1_2_mni_forward_transform",
                "%s/sub-%s*_from-T*w_to-MNI152NLin2009cAsym_mode-image_xfm.h5" % (anat_root, sub),
            )
=======
        self._get_if_exists(
            "template_to_acpc_xfm",
            "%s/sub-%s*_from-MNI152NLin2009cAsym_to-T*w*_xfm.h5" % (anat_root, sub),
        )
        self._get_if_exists(
            "acpc_to_template_xfm",
            "%s/sub-%s*_from-T*w_to-MNI152NLin2009cAsym_mode-image_xfm.h5" % (anat_root, sub),
        )
>>>>>>> 6393bba2

        return runtime

    def _get_if_exists(self, name, pattern, excludes=None):
        files = glob(pattern)

        if excludes is not None:
            files = [
                fname
                for fname in files
                if not any([exclude in op.split(fname)[1] for exclude in excludes])
            ]

        if len(files) == 1:
            self._results[name] = files[0]


"""

The spherical harmonic coefficients are stored as follows. First, since the
signal attenuation profile is real, it has conjugate symmetry, i.e. Y(l,-m) =
Y(l,m)* (where * denotes the complex conjugate). Second, the diffusion profile
should be antipodally symmetric (i.e. S(x) = S(-x)), implying that all odd l
components should be zero. Therefore, only the even elements are computed. Note
that the spherical harmonics equations used here differ slightly from those
conventionally used, in that the (-1)^m factor has been omitted. This should be
taken into account in all subsequent calculations. Each volume in the output
image corresponds to a different spherical harmonic component.

Each volume will
correspond to the following:

volume 0: l = 0, m = 0 ;
volume 1: l = 2, m = -2 (imaginary part of m=2 SH) ;
volume 2: l = 2, m = -1 (imaginary part of m=1 SH)
volume 3: l = 2, m = 0 ;
volume 4: l = 2, m = 1 (real part of m=1 SH) ;
volume 5: l = 2, m = 2 (real part of m=2 SH) ; etc…


lmax = 2

vol	l	m
0	0	0
1	2	-2
2	2	-1
3	2	0
4	2	1
5	2	2

"""


lmax_lut = {6: 2, 15: 4, 28: 6, 45: 8}


def get_l_m(lmax):
    ell = []
    m = []
    for _ell in range(0, lmax + 1, 2):
        for _m in range(-_ell, _ell + 1):
            ell.append(_ell)
            m.append(_m)

    return np.array(ell), np.array(m)


def calculate_steinhardt(sh_l, sh_m, data, q_num):
    l_mask = sh_l == q_num
    images = data[..., l_mask]
    scalar = 4 * np.pi / (2 * q_num + 1)
    s_param = scalar * np.sum(images**2, 3)
    return np.sqrt(s_param)


class CalculateSOPInputSpec(BaseInterfaceInputSpec):
    sh_nifti = traits.File(mandatory=True, exists=True)
    order = traits.Enum(2, 4, 6, 8, default=6, usedefault=True)


class CalculateSOPOutputSpec(TraitedSpec):
    q2_file = traits.File()
    q4_file = traits.File()
    q6_file = traits.File()
    q8_file = traits.File()


class CalculateSOP(SimpleInterface):
    input_spec = CalculateSOPInputSpec
    output_spec = CalculateSOPOutputSpec

    def _run_interface(self, runtime):

        # load the input nifti image
        img = nb.load(self.inputs.sh_nifti)

        # determine what the lmax was based on the number of volumes
        num_vols = img.shape[3]
        if num_vols not in lmax_lut:
            raise ValueError("Not an SH image")
        lmax = lmax_lut[num_vols]

        # Do we have enough SH coeffs to calculate all the SOPs?
        if self.inputs.order > lmax:
            raise Exception(
                "Not enough SH coefficients (found {}) "
                "to calculate SOP order {}".format(num_vols, self.inputs.order)
            )
        sh_l, sh_m = get_l_m(lmax)
        sh_data = img.get_fdata()

        # Normalize the FODs so they integrate to 1
        sh_data = sh_data / sh_data[:, :, :, 0, None]

        # to get a specific order
        def calculate_order(order):
            out_fname = fname_presuffix(
                self.inputs.sh_nifti,
                suffix="q-%d_SOP.nii.gz" % order,
                use_ext=False,
                newpath=runtime.cwd,
            )
            order_data = calculate_steinhardt(sh_l, sh_m, sh_data, order)

            # Save with the new name in the sandbox
            nb.Nifti1Image(order_data, img.affine).to_filename(out_fname)
            self._results["q%d_file" % order] = out_fname

        # calculate!
        for order in range(2, self.inputs.order + 2, 2):
            calculate_order(order)

        return runtime


class _VoxelSizeChooserInputSpec(BaseInterfaceInputSpec):
    voxel_size = traits.Float()
    input_image = File(exists=True)
    anisotropic_strategy = traits.Enum("min", "max", "mean", usedefault=True)


class _VoxelSizeChooserOutputSpec(TraitedSpec):
    voxel_size = traits.Float()


class VoxelSizeChooser(SimpleInterface):
    input_spec = _VoxelSizeChooserInputSpec
    output_spec = _VoxelSizeChooserOutputSpec

    def _run_interface(self, runtime):
        if not isdefined(self.inputs.input_image) and not isdefined(self.inputs.voxel_size):
            raise Exception("Either voxel_size or input_image need to be defined")

        # A voxel size was specified without an image
        if isdefined(self.inputs.voxel_size):
            voxel_size = self.inputs.voxel_size
        else:
            # An image was provided
            img = nb.load(self.inputs.input_image)
            zooms = img.header.get_zooms()[:3]
            if self.inputs.anisotropic_strategy == "min":
                voxel_size = min(zooms)
            elif self.inputs.anisotropic_strategy == "max":
                voxel_size = max(zooms)
            else:
                voxel_size = np.round(np.mean(zooms), 2)

        self._results["voxel_size"] = voxel_size
        return runtime


class _GetTemplateInputSpec(BaseInterfaceInputSpec):
    template_name = traits.Enum(
        "MNI152NLin2009cAsym",
        "MNIInfant",
        mandatory=True,
    )


class _GetTemplateOutputSpec(BaseInterfaceInputSpec):
    template_file = File(exists=True)
    mask_file = File(exists=True)


class GetTemplate(SimpleInterface):
    input_spec = _GetTemplateInputSpec
    output_spec = _GetTemplateOutputSpec

    def _run_interface(self, runtime):
        from templateflow.api import get as get_template

        template_file = str(
            get_template(
                self.inputs.template_name,
                cohort=[None, "2"],
                resolution="1",
                desc=None,
                suffix="T1w",
                extension=".nii.gz",
            ),
        )
        mask_file = str(
            get_template(
                self.inputs.template_name,
                cohort=[None, "2"],
                resolution="1",
                desc="brain",
                suffix="mask",
                extension=".nii.gz",
            ),
        )

        self._results["template_file"] = template_file
        self._results["mask_file"] = mask_file

        return runtime<|MERGE_RESOLUTION|>--- conflicted
+++ resolved
@@ -122,35 +122,24 @@
             "orig_to_acpc_xfm",
             "%s/sub-%s*_from-orig_to-T*w_mode-image_xfm.txt" % (anat_root, sub),
         )
-<<<<<<< HEAD
         if self.inputs.infant_mode:
             self._get_if_exists(
-                "t1_2_mni_reverse_transform",
+                "template_to_acpc_xfm",
                 "%s/sub-%s*_from-MNIInfant*_to-T*w*_xfm.h5" % (anat_root, sub),
             )
             self._get_if_exists(
-                "t1_2_mni_forward_transform",
+                "acpc_to_template_xfm",
                 "%s/sub-%s*_from-T*w_to-MNIInfant*_mode-image_xfm.h5" % (anat_root, sub),
             )
         else:
             self._get_if_exists(
-                "t1_2_mni_reverse_transform",
+                "template_to_acpc_xfm",
                 "%s/sub-%s*_from-MNI152NLin2009cAsym_to-T*w*_xfm.h5" % (anat_root, sub),
             )
             self._get_if_exists(
-                "t1_2_mni_forward_transform",
+                "acpc_to_template_xfm",
                 "%s/sub-%s*_from-T*w_to-MNI152NLin2009cAsym_mode-image_xfm.h5" % (anat_root, sub),
             )
-=======
-        self._get_if_exists(
-            "template_to_acpc_xfm",
-            "%s/sub-%s*_from-MNI152NLin2009cAsym_to-T*w*_xfm.h5" % (anat_root, sub),
-        )
-        self._get_if_exists(
-            "acpc_to_template_xfm",
-            "%s/sub-%s*_from-T*w_to-MNI152NLin2009cAsym_mode-image_xfm.h5" % (anat_root, sub),
-        )
->>>>>>> 6393bba2
 
         return runtime
 
