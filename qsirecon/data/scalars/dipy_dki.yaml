dki_ad:
    bids:
        model: dki
        param: ad
    metadata:
        Description: DKI axial diffusivity
        Model:
            Description: Diffusion Kurtosis Imaging (DKI)
            URL: https://pubmed.ncbi.nlm.nih.gov/34349631/
        ParameterURL: https://pubmed.ncbi.nlm.nih.gov/21337412/
        Units: mm^2/s
dki_ak:
    bids:
        model: dki
        param: ak
    metadata:
        Description: DKI axial kurtosis
        Model:
            Description: Diffusion Kurtosis Imaging (DKI)
            URL: https://pubmed.ncbi.nlm.nih.gov/34349631/
        ParameterURL: https://pubmed.ncbi.nlm.nih.gov/21337412/
dki_fa:
    bids:
        model: dki
        param: fa
    metadata:
        Description: DKI fractional anisotropy
        Model:
            Description: Diffusion Kurtosis Imaging (DKI)
            URL: https://pubmed.ncbi.nlm.nih.gov/34349631/
        ParameterURL: https://pubmed.ncbi.nlm.nih.gov/21337412/
dki_kfa:
    bids:
        model: dki
        param: kfa
    metadata:
        Description: DKI kurtosis fractional anisotropy
        Model:
            Description: Diffusion Kurtosis Imaging (DKI)
            URL: https://pubmed.ncbi.nlm.nih.gov/34349631/
        ParameterURL: https://pubmed.ncbi.nlm.nih.gov/21337412/
dki_linearity:
    bids:
        model: dki
        param: linearity
    metadata:
        Description: DKI linearity
        Model:
            Description: Diffusion Kurtosis Imaging (DKI)
            URL: https://pubmed.ncbi.nlm.nih.gov/34349631/
        ParameterURL: https://pubmed.ncbi.nlm.nih.gov/21337412/
dki_md:
    bids:
        model: dki
        param: md
    metadata:
        Description: DKI mean diffusivity
        Model:
            Description: Diffusion Kurtosis Imaging (DKI)
            URL: https://pubmed.ncbi.nlm.nih.gov/34349631/
        ParameterURL: https://pubmed.ncbi.nlm.nih.gov/21337412/
        Units: mm^2/s
dki_mk:
    bids:
        model: dki
        param: mk
    metadata:
        Description: DKI mean kurtosis
        Model:
            Description: Diffusion Kurtosis Imaging (DKI)
            URL: https://pubmed.ncbi.nlm.nih.gov/34349631/
        ParameterURL: https://pubmed.ncbi.nlm.nih.gov/21337412/
dki_mkt:
    bids:
        model: dki
        param: mkt
    metadata:
        Description: DKI mean of the kurtosis tensor
        Model:
            Description: Diffusion Kurtosis Imaging (DKI)
            URL: https://pubmed.ncbi.nlm.nih.gov/34349631/
        ParameterURL: https://pubmed.ncbi.nlm.nih.gov/23589312/
dki_planarity:
    bids:
        model: dki
        param: planarity
    metadata:
        Description: DKI planarity
dki_rd:
    bids:
        model: dki
        param: rd
    metadata:
        Description: DKI radial diffusivity
        Model:
            Description: Diffusion Kurtosis Imaging (DKI)
            URL: https://pubmed.ncbi.nlm.nih.gov/34349631/
        ParameterURL: https://pubmed.ncbi.nlm.nih.gov/21337412/
        Units: mm^2/s
dki_rk:
    bids:
        model: dki
        param: rk
    metadata:
        Description: DKI radial kurtosis
        Model:
            Description: Diffusion Kurtosis Imaging (DKI)
            URL: https://pubmed.ncbi.nlm.nih.gov/34349631/
        ParameterURL: https://pubmed.ncbi.nlm.nih.gov/21337412/
dki_sphericity:
    bids:
        model: dki
        param: sphericity
    metadata:
        Description: DKI sphericity
dkimicro_ad:
    bids:
        model: dkimicro
        param: ad
    metadata:
        Description: DKI Microstructural Axial Diffusivity
        Model:
            Description: Diffusion Kurtosis Microstructural Imaging (DKI-MICRO)
            URL: https://pubmed.ncbi.nlm.nih.gov/34349631/
        ParameterURL: https://pubmed.ncbi.nlm.nih.gov/21699989/
        Units: mm^2/s
dkimicro_ade:
    bids:
        model: dkimicro
        param: ade
    metadata:
        Description: DKI Microstructural Axial Diffusivity of the Extra-Cellular Compartment
        Model:
            Description: Diffusion Kurtosis Microstructural Imaging (DKI-MICRO)
            URL: https://pubmed.ncbi.nlm.nih.gov/34349631/
        ParameterURL: https://pubmed.ncbi.nlm.nih.gov/21699989/
        Units: mm^2/s
dkimicro_ak:
    bids:
        model: dkimicro
        param: ak
    metadata:
        Description: DKI Microstructural Axial Kurtosis
        Model:
            Description: Diffusion Kurtosis Microstructural Imaging (DKI-MICRO)
            URL: https://pubmed.ncbi.nlm.nih.gov/34349631/
        ParameterURL: https://pubmed.ncbi.nlm.nih.gov/21699989/
dkimicro_awf:
    bids:
        model: dkimicro
        param: awf
    metadata:
        Description: DKI axonal water fraction
        Model:
            Description: Diffusion Kurtosis Microstructural Imaging (DKI-MICRO)
            URL: https://pubmed.ncbi.nlm.nih.gov/34349631/
        ParameterURL: https://pubmed.ncbi.nlm.nih.gov/21699989/
dkimicro_axonald:
    bids:
        model: dkimicro
        param: axonald
    metadata:
        Description: DKI Microstructural Axonal Diffusivity
        Model:
            Description: Diffusion Kurtosis Microstructural Imaging (DKI-MICRO)
            URL: https://pubmed.ncbi.nlm.nih.gov/34349631/
        ParameterURL: https://pubmed.ncbi.nlm.nih.gov/21699989/
        Units: mm^2/s
dkimicro_kfa:
    bids:
        model: dkimicro
        param: kfa
    metadata:
        Description: DKI Microstructural Kurtosis Fractional Anisotropy
        Model:
            Description: Diffusion Kurtosis Microstructural Imaging (DKI-MICRO)
            URL: https://pubmed.ncbi.nlm.nih.gov/34349631/
        ParameterURL: https://pubmed.ncbi.nlm.nih.gov/21699989/
dkimicro_md:
    bids:
        model: dkimicro
        param: md
    metadata:
        Description: DKI Microstructural Mean Diffusivity
        Model:
            Description: Diffusion Kurtosis Microstructural Imaging (DKI-MICRO)
            URL: https://pubmed.ncbi.nlm.nih.gov/34349631/
        ParameterURL: https://pubmed.ncbi.nlm.nih.gov/21699989/
        Units: mm^2/s
dkimicro_rd:
    bids:
        model: dkimicro
        param: rd
    metadata:
        Description: DKI Microstructural Radial Diffusivity
        Model:
            Description: Diffusion Kurtosis Microstructural Imaging (DKI-MICRO)
            URL: https://pubmed.ncbi.nlm.nih.gov/34349631/
        ParameterURL: https://pubmed.ncbi.nlm.nih.gov/21699989/
        Units: mm^2/s
dkimicro_rde:
    bids:
        model: dkimicro
        param: rde
    metadata:
        Description: DKI radial diffusivity of the extra-cellular compartment
        Model:
            Description: Diffusion Kurtosis Microstructural Imaging (DKI-MICRO)
            URL: https://pubmed.ncbi.nlm.nih.gov/34349631/
        ParameterURL: https://pubmed.ncbi.nlm.nih.gov/21699989/
        Units: mm^2/s
dkimicro_tortuosity:
    bids:
        model: dkimicro
        param: tortuosity
    metadata:
        Description: DKI Microstructural Tortuosity
        Model:
            Description: Diffusion Kurtosis Microstructural Imaging (DKI-MICRO)
            URL: https://pubmed.ncbi.nlm.nih.gov/34349631/
        ParameterURL: https://pubmed.ncbi.nlm.nih.gov/21699989/
dkimicro_trace:
    bids:
        model: dkimicro
        param: trace
    metadata:
<<<<<<< HEAD
        Description: DKI Microstructural Trace
msdki_msd:
    bids:
        model: msdki
        param: msd
    metadata:
        Description: MSDKI Mean Signal Diffusivity
msdki_msk:
    bids:
        model: msdki
        param: msk
    metadata:
        Description: MSDKI Mean Signal Kurtosis
msdki_di:
    bids:
        model: msdki
        param: di
    metadata:
        Description: MSDKI intrinsic diffusivity from the mean signal diffusional kurtosis parameters assuming the 2-compartmental spherical mean technique model.
msdki_awf:
    bids:
        model: msdki
        param: awf
    metadata:
        Description: MSDKI Axonal Water Fraction from the mean signal diffusional kurtosis parameters assuming the 2-compartmental spherical mean technique model.
msdki_mfa:
    bids:
        model: msdki
        param: mfa
    metadata:
        Description: MSDKI Microscopic Fractional Anisotropy from the mean signal diffusional kurtosis parameters assuming the 2-compartmental spherical mean technique model.
=======
        Description: DKI Microstructural trace
        Model:
            Description: Diffusion Kurtosis Microstructural Imaging (DKI-MICRO)
            URL: https://pubmed.ncbi.nlm.nih.gov/34349631/
        ParameterURL: https://pubmed.ncbi.nlm.nih.gov/21699989/
        Units: mm^2/s
>>>>>>> d69bc86d
<|MERGE_RESOLUTION|>--- conflicted
+++ resolved
@@ -224,8 +224,12 @@
         model: dkimicro
         param: trace
     metadata:
-<<<<<<< HEAD
         Description: DKI Microstructural Trace
+        Model:
+            Description: Diffusion Kurtosis Microstructural Imaging (DKI-MICRO)
+            URL: https://pubmed.ncbi.nlm.nih.gov/34349631/
+        ParameterURL: https://pubmed.ncbi.nlm.nih.gov/21699989/
+        Units: mm^2/s
 msdki_msd:
     bids:
         model: msdki
@@ -255,12 +259,4 @@
         model: msdki
         param: mfa
     metadata:
-        Description: MSDKI Microscopic Fractional Anisotropy from the mean signal diffusional kurtosis parameters assuming the 2-compartmental spherical mean technique model.
-=======
-        Description: DKI Microstructural trace
-        Model:
-            Description: Diffusion Kurtosis Microstructural Imaging (DKI-MICRO)
-            URL: https://pubmed.ncbi.nlm.nih.gov/34349631/
-        ParameterURL: https://pubmed.ncbi.nlm.nih.gov/21699989/
-        Units: mm^2/s
->>>>>>> d69bc86d
+        Description: MSDKI Microscopic Fractional Anisotropy from the mean signal diffusional kurtosis parameters assuming the 2-compartmental spherical mean technique model.