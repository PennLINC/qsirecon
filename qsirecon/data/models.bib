@article{basser1994,
  title={{MR} diffusion tensor spectroscopy and imaging},
  author={Basser, Peter J and Mattiello, James and LeBihan, Denis},
  journal={Biophysical Journal},
  volume={66},
  number={1},
  pages={259--267},
  year={1994},
  publisher={Elsevier},
  doi={10.1016/S0006-3495(94)80775-1}
}

@article{pierpaoli1996,
  title={Diffusion tensor {MR} imaging of the human brain},
  author={Pierpaoli, Carlo and Jezzard, Peter and Basser, Peter J and Barnett, Adam and Di Chiro, Giovanni},
  journal={Radiology},
  volume={201},
  number={3},
  pages={637--648},
  year={1996},
  publisher={Radiological Society of North America},
  doi={10.1148/radiology.201.3.8939209}
}

@article{qiu2015,
  title={Diffusion tensor imaging for understanding brain development in early life},
  author={Qiu, Anqi and Mori, Susumu and Miller, Michael I},
  journal={Annual Review of Psychology},
  volume={66},
  number={1},
  pages={853--876},
  year={2015},
  publisher={Annual Reviews}
}

@article{hagler2019,
  title={Image processing and analysis methods for the Adolescent Brain Cognitive Development Study},
  author={Hagler, Donald J and Hatton, Sean N and Cornejo, M Daniela and Makowski, Carolina and Fair, Damien A and Dick, Anthony S and Sutherland, Matthew T and Casey, B J and Barch, Deanna M and Harms, Michael P and Watts, Richard and Bjork, James M and Garavan, Hugh P and Hilmer, Laura and Pung, Christopher J and Sicat, Chelsea S and Kuperman, Joshua and Bartsch, Hauke and Xue, Feng and Dale, Anders M},
  journal={NeuroImage},
  volume={202},
  pages={116091},
  year={2019},
  publisher={Elsevier},
  doi={10.1016/j.neuroimage.2019.116091}
}

@article{desantis2011,
  title={Non-Gaussian diffusion imaging: a brief practical review},
  author={De Santis, Silvia and Gabrielli, Andrea and Palombo, Marco and Maraviglia, Bruno and Capuani, Silvia},
  journal={Magnetic Resonance Imaging},
  volume={29},
  number={10},
  pages={1410--1416},
  year={2011},
  publisher={Elsevier}
}

@article{pines2020,
  title={Leveraging multi-shell diffusion for studies of brain development in youth and young adulthood},
  author={Pines, Adam R and Cieslak, Matthew and Larsen, Brian and Baum, Graham L and Cook, Philip A and Adebimpe, Azeez and D{\'a}vila, Daniella G and Elliott, Mark A and Jirsaraie, Rastko and Murtha, Kelsey and Oathes, Desmond J and Piiwaa, Kofi and Rosen, Adon F G and Rush, Sage and Shinohara, Russell T and Bassett, Danielle S and Roalf, David R and Satterthwaite, Theodore D},
  journal={Developmental Cognitive Neuroscience},
  volume={43},
  pages={100788},
  year={2020},
  publisher={Elsevier},
  doi={10.1016/j.dcn.2020.100788}
}

@article{ozarslan2013,
  title={Mean apparent propagator ({MAP}) {MRI}: A novel diffusion imaging method for mapping tissue microstructure},
  author={{\"O}zarslan, Evren and Koay, Cheng Guan and Shepherd, Timothy M and Komlosh, Michal E and Irfano{\u{g}}lu, Mustafa Okan and Pierpaoli, Carlo and Basser, Peter J},
  journal={NeuroImage},
  volume={78},
  pages={16--32},
  year={2013},
  publisher={Elsevier},
  doi={10.1016/j.neuroimage.2013.04.016}
}

@article{gu2019,
  title={Using the Wild Bootstrap to Quantify Uncertainty in Mean Apparent Propagator {MRI}},
  author={Gu, Xuan and Eklund, Anders and {\"O}zarslan, Evren and Knutsson, Hans},
  journal={Frontiers in Neuroinformatics},
  volume={13},
  pages={43},
  year={2019},
  publisher={Frontiers Media {SA}},
  doi={10.3389/fninf.2019.00043}
}

@article{avram2016,
  title={Clinical feasibility of using mean apparent propagator ({MAP}) {MRI} to characterize brain tissue microstructure},
  author={Avram, Alexandru V and Sarlls, Joelle E and Barnett, Alan S and {\"O}zarslan, Evren and Thomas, Cibu and Irfanoglu, Mustafa Okan and others},
  journal={NeuroImage},
  volume={127},
  pages={422--434},
  year={2016},
  publisher={Elsevier},
  doi={10.1016/j.neuroimage.2015.11.027}
}

@article{fick2016,
  title={{MAPL}: Tissue microstructure estimation using Laplacian-regularized {MAP}-{MRI} and its application to {HCP} data},
  author={Fick, Rutger H. J. and Wassermann, Demian and Caruyer, Emmanuel and Deriche, Rachid},
  journal={NeuroImage},
  volume={134},
  pages={365--385},
  year={2016},
  publisher={Elsevier},
  doi={10.1016/j.neuroimage.2016.03.046}
}

@article{irfanoglu2025,
  title={{TORTOISEV4}: ReImagining the {NIH} Diffusion {MRI} Processing Pipeline},
  author={Irfanoglu, Mustafa Okan and Nayak, Amritha and Taylor, Paul and Thai, Anthony and Pierpaoli, Carlo},
  journal={Imaging Neuroscience},
  year={2025},
  publisher={MIT Press}
}

@article{yeh2010,
  title={Generalized q-Sampling Imaging},
  author={Yeh, Fang-Cheng and Wedeen, Van J and Tseng, Wen-Yih Isaac},
  journal={IEEE Transactions on Medical Imaging},
  volume={29},
  number={9},
  pages={1626--1635},
  year={2010},
  publisher={IEEE}
}

@article{yeh2013,
  title={Deterministic Diffusion Fiber Tracking Improved by Quantitative Anisotropy},
  author={Yeh, Fang-Cheng and Verstynen, Timothy D and Wang, Yu and Fern{\'a}ndez-Miranda, Juan C and Tseng, Wen-Yih Isaac},
  journal={PLOS ONE},
  volume={8},
  number={11},
  pages={e80713},
  year={2013},
  publisher={Public Library of Science}
}

@article{pietsch2019,
  title={A framework for multi-component analysis of diffusion {MRI} data over the neonatal period},
  author={Pietsch, Maximilian and Christiaens, Daan and Hutter, Jana and Cordero-Grande, Lucilio and Price, Anthony N and Hughes, Emer and Edwards, A David and Hajnal, Joseph V and Counsell, Serena J and Tournier, J-Donald},
  journal={NeuroImage},
  volume={186},
  pages={321--337},
  year={2019},
  publisher={Elsevier}
}

@article{grotheer2022,
  title={White matter myelination during early infancy is linked to spatial gradients and myelin content at birth},
  author={Grotheer, Mareike and Rosenke, Mona and Wu, Heidi and Kular, Heena and Querdasi, Feroze R and Natu, Vaidehi S and Yeatman, Jason D and Grill-Spector, Kalanit},
  journal={Nature Communications},
  volume={13},
  number={1},
  pages={997},
  year={2022},
  publisher={Nature Publishing Group},
  doi={10.1038/s41467-022-28326-4}
}

@article{ouyang2019delineation,
  title={Delineation of early brain development from fetuses to infants with diffusion MRI and beyond},
  author={Ouyang, Minhui and Dubois, Jessica and Yu, Qinlin and Mukherjee, Pratik and Huang, Hao},
  journal={Neuroimage},
  volume={185},
  pages={836--850},
  year={2019},
  publisher={Elsevier}
}

@inproceedings{pierpaoli2004,
  title     = "Removing {CSF} Contamination in Brain {DT-MRIs} by Using a
               Two-Compartment Tensor Model",
  author    = "Pierpaoli, C and Jones, D K",
  booktitle = "{Interntational Society for Magnetic Resonance in Medicine}",
  pages     =  1215,
  series    =  11,
  year      =  2004
}

@article{jones2004-hs,
  title    = "The effect of gradient sampling schemes on measures derived from
              diffusion tensor {MRI}: a Monte Carlo study",
  author   = "Jones, Derek K",
  journal  = "Magn. Reson. Med.",
  volume   =  51,
  number   =  4,
  pages    = "807--815",
  abstract = "There are conflicting opinions in the literature as to whether it
              is more beneficial to use a large number of gradient sampling
              orientations in diffusion tensor MRI (DT-MRI) experiments than to
              use a smaller number of carefully chosen orientations. In this
              study, Monte Carlo simulations were used to study the effect of
              using different gradient sampling schemes on estimates of
              tensor-derived quantities assuming a b-value of 1000 smm(-2). The
              study focused in particular on the effect that the number of
              unique gradient orientations has on uncertainty in estimates of
              tensor-orientation, and on estimates of the trace and anisotropy
              of the diffusion tensor. The results challenge the recently
              proposed notion that a set of six icosahedrally-arranged
              orientations is optimal for DT-MRI. It is shown that at least 20
              unique sampling orientations are necessary for a robust estimation
              of anisotropy, whereas at least 30 unique sampling orientations
              are required for a robust estimation of tensor-orientation and
              mean diffusivity. Finally, the performance of sampling schemes
              that use low numbers of sampling orientations, but make efficient
              use of available gradient power, are compared to less efficient
              schemes with larger numbers of sampling orientations, and the
              relevant scenarios in which each type of scheme should be used are
              discussed.",
  month    =  apr,
  year     =  2004,
  language = "en"
}


@article{jeurissen2014,
  title={Multi-tissue constrained spherical deconvolution for improved analysis of multi-shell diffusion {MRI} data},
  author={Jeurissen, Ben and Tournier, J-Donald and Dhollander, Thijs and Connelly, Alan and Sijbers, Jan},
  journal={NeuroImage},
  volume={103},
  pages={411--426},
  year={2014},
  publisher={Elsevier},
  doi={10.1016/j.neuroimage.2014.07.061}
}

@article{borchers2020,
  title={The Effects of Maternal Depression on Infant White Matter Organization and Social-Emotional Development: A Longitudinal Study},
  author={Borchers, Leah R and Dennis, Emily L and King, Lucy S and Humphreys, Kathryn L and Gotlib, Ian H},
  journal={Biological Psychiatry},
  volume={87},
  number={9},
  pages={S106},
  year={2020},
  publisher={Elsevier},
  doi={10.1016/j.biopsych.2020.02.291}
}

@inproceedings{dennis2019,
  title={Associations Between Maternal Depression and Infant Fronto-Limbic Connectivity},
  author={Dennis, Emily L and Singh, Ajit and Corbin, Catherine K and Jahanshad, Neda and Ho, Tiffany C and King, Lucy S and Borchers, Leah R and Humphreys, Kathryn L and Thompson, Paul M and Gotlib, Ian H},
  booktitle={2019 IEEE 16th International Symposium on Biomedical Imaging (ISBI 2019)},
  pages={126--130},
  year={2019},
  publisher={IEEE},
  doi={10.1109/ISBI.2019.8759513}
}

@article{lee2021,
  title={Altered asymmetries of the structural networks comprising the fronto-limbic brain circuitry of preterm infants},
  author={Lee, Joo Young and Choi, Young-Hoon and Cha, Jae Hoon and Lee, Jae Young and Lee, Yun-Jeong and Kim, Byung-Hoon and Kim, In-Kyung and Lee, Jong-Min and Lee, Hee Jung},
  journal={Scientific Reports},
  volume={11},
  number={1},
  pages={1318},
  year={2021},
  publisher={Nature Publishing Group},
  doi={10.1038/s41598-020-79446-0}
}

@article{barnesdavis2024,
  title={Structural connectivity at term equivalent age and language in preterm children at 2 years corrected},
  author={Barnes-Davis, Maria E and Williamson, Brady J and Kline, Julia E and Kline-Fath, Beth M and Tkach, Jean and He, Lili and Yuan, Weihong and Parikh, Nehal A},
  journal={Brain Communications},
  volume={6},
  number={2},
  pages={fcae126},
  year={2024},
  publisher={Oxford University Press},
  doi={10.1093/braincomms/fcae126}
}

@article{sun2024,
  title={Brain age prediction and deviations from normative trajectories in the neonatal connectome},
  author={Sun, Haoran and Mehta, Shreya and Khaitova, Marina and Cheng, Bingyu and Hao, Xuejun and Spann, Marisa and Scheinost, Dustin},
  journal={Nature Communications},
  volume={15},
  number={1},
  pages={10251},
  year={2024},
  publisher={Nature Publishing Group},
  doi={10.1038/s41467-024-54657-5}
}

@article{jensen2005dki,
  title = {Diffusional kurtosis imaging: The quantification of non-Gaussian water diffusion by means of magnetic resonance imaging},
  author = {Jensen, Jens H. and Helpern, Joseph A. and Ramani, Arun and Lu, Hanzhang and Kaczynski, Krzysztof},
  journal = {Magnetic Resonance in Medicine},
  year = {2005},
  volume = {53},
  number = {6},
  pages = {1432--1440},
  doi = {10.1002/mrm.20508}
}

@article{jensen2010dki,
  title = {MRI quantification of non-Gaussian water diffusion by kurtosis analysis},
  author = {Jensen, Jens H. and Helpern, Joseph A.},
  journal = {NMR in Biomedicine},
  year = {2010},
  volume = {23},
  number = {7},
  pages = {698--710},
  doi = {10.1002/nbm.1518}
}

@article{white2013rsi,
  title = {Probing tissue microstructure with restriction spectrum imaging: Histological and theoretical validation},
  author = {White, Nicholas S. and Leergaard, Trygve B. and D'Arceuil, Herve and Bjaalie, Jan G. and Dale, Anders M.},
  journal = {Human Brain Mapping},
  year = {2013},
  volume = {34},
  number = {2},
  pages = {327--346},
  doi = {10.1002/hbm.21454}
}

@article{henriques2021dki,
  title = {Diffusional Kurtosis Imaging in the Diffusion Imaging in Python Project},
  author = {Henriques, Rafael N. and Correia, Marta M. and Marrale, Maurizio and Huber, Esther and Kruper, John and Koudoro, Steve and Yeatman, Jason D. and Garyfallidis, Eleftherios and Rokem, Ariel},
  journal = {Frontiers in Human Neuroscience},
  year = {2021},
  volume = {15},
  pages = {675433},
  doi = {10.3389/fnhum.2021.675433}
}

@article{pierpaolibasser1996,
  title={Toward a quantitative assessment of diffusion anisotropy},
  author={Pierpaoli, Carlo and Basser, Peter J},
  journal={Magnetic Resonance in Medicine},
  volume={36},
  number={6},
  pages={893--906},
  year={1996},
  publisher={Wiley Online Library},
  doi={10.1002/mrm.1910360612}
}

@article{song2002,
  title = {Dysmyelination revealed through {MRI} as increased radial (but unchanged axial) diffusion of water},
  author = {Song, Sheng-Kwei and Sun, Shao-Wen and Ramsbottom, Matthew J. and Chang, Ching and Russell, James and Cross, Anne H.},
  journal = {NeuroImage},
  volume = {17},
  number = {3},
  pages = {1429--1436},
  year = {2002},
  publisher = {Elsevier},
  doi = {10.1006/nimg.2002.1267}
}

@article{neil1998,
  title = {Normal Brain in Human Newborns: Apparent Diffusion Coefficient and Diffusion Anisotropy Measured by Using Diffusion Tensor {MR} Imaging},
  author = {Neil, Jeffrey J. and Shiran, Shlomo I. and McKinstry, Robert C. and Schefft, Gregory L. and Snyder, Abraham Z. and Almli, C. Robert and Akbudak, Ergin and Aronovitz, Joel A. and Miller, James P. and Lee, Bong C. and Conturo, Thomas E.},
  journal = {Radiology},
  volume = {209},
  number = {1},
  pages = {57--66},
  year = {1998},
  publisher = {Radiological Society of North America},
  doi = {10.1148/radiology.209.1.9769812}
}

@article{lebel2011,
  title = {Longitudinal Development of Human Brain Wiring Continues from Childhood into Adulthood},
  author = {Lebel, Catherine and Beaulieu, Christian},
  journal = {Journal of Neuroscience},
  volume = {31},
  number = {30},
  pages = {10937--10947},
  year = {2011},
  publisher = {Society for Neuroscience},
  doi = {10.1523/JNEUROSCI.5302-10.2011}
}

@article{westlye2010,
  title = {Life-span changes of the human brain white matter: diffusion tensor imaging ({DTI}) and volumetry},
  author = {Westlye, Lars T. and Walhovd, Kristine B. and Dale, Anders M. and Bj{\o}rnerud, Atle and Due-T{\o}nnessen, Paul and Engvig, Andreas and Fjell, Anders M.},
  journal = {Cerebral Cortex},
  volume = {20},
  number = {9},
  pages = {2055--2068},
  year = {2010},
  publisher = {Oxford University Press},
  doi = {10.1093/cercor/bhp280}
}

@article{salat2005,
  title = {Age-related alterations in white matter microstructure measured by diffusion tensor imaging},
  author = {Salat, David H. and Tuch, David S. and Greve, Douglas N. and van der Kouwe, Andre J. W. and Hevelone, Nathan D. and Zaleta, Anna K. and Rosen, Bruce R. and Fischl, Bruce and Corkin, Suzanne and Rosas, H. Diana and Dale, Anders M.},
  journal = {Neurobiology of Aging},
  volume = {26},
  number = {8},
  pages = {1215--1227},
  year = {2005},
  publisher = {Elsevier},
  doi = {10.1016/j.neurobiolaging.2004.09.017}
}

@article{wheelerkingshott2009,
  title = {About "axial" and "radial" diffusivities},
  author = {Wheeler-Kingshott, Claudia A. M. and Cercignani, Mara},
  journal = {Magnetic Resonance in Medicine},
  volume = {61},
  number = {5},
  pages = {1255--1260},
  year = {2009},
  publisher = {Wiley Online Library},
  doi = {10.1002/mrm.21965}
}

@article{pasternak2009,
  title = {Free water elimination and mapping from diffusion {MRI}},
  author = {Pasternak, Ofer and Sochen, Nir and Gur, Yaniv and Intrator, Nathan and Assaf, Yaniv},
  journal = {Magnetic Resonance in Medicine},
  volume = {62},
  number = {3},
  pages = {717--730},
  year = {2009},
  publisher = {Wiley Online Library},
  doi = {10.1002/mrm.22055}
}

@article{jones2010,
  title = {Twenty-five pitfalls in the analysis of diffusion {MRI} data},
  author = {Jones, Derek K. and Cercignani, Mara},
  journal = {NMR in Biomedicine},
  volume = {23},
  number = {7},
  pages = {803--820},
  year = {2010},
  publisher = {Wiley Online Library},
  doi = {10.1002/nbm.1543}
}

@article{yendiki2014,
  title = {Spurious group differences due to head motion in a diffusion {MRI} study},
  author = {Yendiki, Anastasia and Koldewyn, Kami and Kakunoori, Sita and Kanwisher, Nancy and Fischl, Bruce},
  journal = {NeuroImage},
  volume = {88},
  pages = {79--90},
  year = {2014},
  publisher = {Elsevier},
  doi = {10.1016/j.neuroimage.2013.11.027}
}

<<<<<<< HEAD
@article{kiely2021,
title = {Insights into human cerebral white matter maturation and degeneration across the adult lifespan},
author = {Kiely, M. and Triebswetter, C. and Cortina, L. E. and Gong, Z. and Alsameen, M. H. and Spencer, R. G.},
journal = {NeuroImage},
volume = {247},
pages = {118727},
year = {2022},
publisher = {Elsevier},
doi = {10.1016/j.neuroimage.2021.118727}
}

@article{bouhrara2019,
  title = {Quantitative age-dependent differences in human brainstem myelination assessed using high-resolution magnetic resonance mapping},
  author = {Bouhrara, Mustapha and Cortina, Luis E and Rejimon, Abinand C and Khattar, Nikkita and Bergeron, Christopher and Bergeron, Janet and Melvin, Denise and Zukley, Linda and Spencer, Richard G},
  journal = {NeuroImage},
  volume = {202},
  pages = {116307},
  year = {2019},
  publisher = {Elsevier},
  doi = {10.1016/j.neuroimage.2019.116307},
  pmid = {31669302},
  pmcid = {PMC6981041}
}

@article{bouhrara2023,
  title = {Adult lifespan maturation and degeneration patterns in gray and white matter: A mean apparent propagator (MAP) MRI study},
  author = {Bouhrara, M. and Avram, A. V. and Kiely, M. and Trivedi, A. and Benjamini, D.},
  journal = {Neurobiology of Aging},
  volume = {124},
  pages = {1--10},
  year = {2023},
  publisher = {Elsevier},
  doi = {10.1016/j.neurobiolaging.2022.12.016}
}

@article{muftuler2021,
  title = {Diffusion propagator metrics are biased when simultaneous multi-slice acceleration is used},
  author = {Muftuler, L. Tugan and Nencka, Andrew S. and Koch, Kevin M.},
  journal = {Magnetic Resonance Imaging},
  year = {2021},
  publisher = {Elsevier},
  doi = {10.1016/j.mri.2021.11.003},
  pmid = {34801673}
}

@article{jelescu2017design,
  title = {Design and validation of diffusion {MRI} models of white matter},
  author = {Jelescu, Ileana O. and Budde, Matthew D.},
  journal = {Frontiers in Physics},
  volume = {5},
  pages = {61},
  year = {2017},
  publisher = {Frontiers},
  doi = {10.3389/fphy.2017.00061}
=======
@article{lu2006dki,
  title     = {Three-dimensional characterization of non-Gaussian water diffusion in humans using diffusion kurtosis imaging},
  author    = {Lu, H. and Jensen, J. H. and Ramani, A. and Helpern, J. A.},
  journal   = {NMR in Biomedicine},
  year      = {2006},
  volume    = {19},
  number    = {2},
  pages     = {236--247},
  doi       = {10.1002/nbm.1020}
}

@article{tabesh2011dki,
  title     = {Estimation of tensors and tensor-derived measures in diffusional kurtosis imaging},
  author    = {Tabesh, Ali and Jensen, Jens H. and Ardekani, Babak A. and Helpern, Joseph A.},
  journal   = {Magnetic Resonance in Medicine},
  year      = {2011},
  volume    = {65},
  number    = {3},
  pages     = {823--836},
  doi       = {10.1002/mrm.22655}
}

@article{fieremans2011dki,
  title     = {White matter characterization with diffusional kurtosis imaging},
  author    = {Fieremans, Els and Jensen, Jens H. and Helpern, Joseph A.},
  journal   = {NeuroImage},
  year      = {2011},
  volume    = {58},
  number    = {1},
  pages     = {177--188},
  doi       = {10.1016/j.neuroimage.2011.06.006}
}

@article{falangola2008dki,
  title     = {Age-related non-Gaussian diffusion patterns in the prefrontal brain},
  author    = {Falangola, M. F. and Jensen, J. H. and Babb, J. S. and Hu, C. and Castellanos, F. X. and Di Martino, A. and Ferris, S. H. and Helpern, J. A.},
  journal   = {Journal of Magnetic Resonance Imaging},
  year      = {2008},
  volume    = {28},
  number    = {6},
  pages     = {1345--1350},
  doi       = {10.1002/jmri.21604}
}

@article{paydar2014dki,
  title     = {Diffusional kurtosis imaging of the developing brain},
  author    = {Paydar, A. and Fieremans, E. and Nwankwo, J. I. and Lazar, M. and Sheth, H. D. and Adisetiyo, V. and Helpern, J. A. and Jensen, J. H. and Milla, S. S.},
  journal   = {AJNR American Journal of Neuroradiology},
  year      = {2014},
  volume    = {35},
  number    = {4},
  pages     = {808--814},
  doi       = {10.3174/ajnr.A3764}
}

@article{coutu2014dki,
  title     = {Non-Gaussian water diffusion in aging white matter},
  author    = {Coutu, Jean-Philippe and Chen, J. Jean and Rosas, H. Diana and Salat, David H.},
  journal   = {Neurobiology of Aging},
  year      = {2014},
  volume    = {35},
  number    = {6},
  pages     = {1412--1421},
  doi       = {10.1016/j.neurobiolaging.2013.12.001}
}

@article{steven2014dki,
author = {Steven, Andrew J. and Zhuo, Jiachen and Melhem, Elias R.},
title = {Diffusion Kurtosis Imaging: An Emerging Technique for Evaluating the Microstructural Environment of the Brain},
journal = {American Journal of Roentgenology},
volume = {202},
number = {1},
pages = {W26-W33},
year = {2014},
doi = {10.2214/AJR.13.11365}
}

@article{hansen2017fastkurtosis,
  title     = {Recent Developments in Fast Kurtosis Imaging},
  author    = {Hansen, Brian and Jespersen, Sune N.},
  journal   = {Frontiers in Physics},
  year      = {2017},
  volume    = {5},
  doi       = {10.3389/fphy.2017.00040},
  url       = {https://www.frontiersin.org/articles/10.3389/fphy.2017.00040}
}

@article{alves2022cti,
  title     = {Correlation Tensor MRI deciphers underlying kurtosis sources in stroke},
  author    = {Alves, Rita and Neto Henriques, Rafael and Kerkelä, Leevi and Chavarrías, Cristina and Jespersen, Sune N. and Shemesh, Noam},
  journal   = {NeuroImage},
  year      = {2022},
  volume    = {247},
  pages     = {118833},
  doi       = {10.1016/j.neuroimage.2021.118833}
}

@article{henriques2021robustdki,
  title     = {Toward more robust and reproducible diffusion kurtosis imaging},
  author    = {Henriques, Rafael N. and Jespersen, Sune N. and Jones, Derek K. and Veraart, Jelle},
  journal   = {Magnetic Resonance in Medicine},
  year      = {2021},
  volume    = {86},
  number    = {3},
  pages     = {1600--1613},
  doi       = {10.1002/mrm.28730}
>>>>>>> d1fecd52
}<|MERGE_RESOLUTION|>--- conflicted
+++ resolved
@@ -449,7 +449,6 @@
   doi = {10.1016/j.neuroimage.2013.11.027}
 }
 
-<<<<<<< HEAD
 @article{kiely2021,
 title = {Insights into human cerebral white matter maturation and degeneration across the adult lifespan},
 author = {Kiely, M. and Triebswetter, C. and Cortina, L. E. and Gong, Z. and Alsameen, M. H. and Spencer, R. G.},
@@ -504,7 +503,8 @@
   year = {2017},
   publisher = {Frontiers},
   doi = {10.3389/fphy.2017.00061}
-=======
+}
+
 @article{lu2006dki,
   title     = {Three-dimensional characterization of non-Gaussian water diffusion in humans using diffusion kurtosis imaging},
   author    = {Lu, H. and Jensen, J. H. and Ramani, A. and Helpern, J. A.},
@@ -611,5 +611,4 @@
   number    = {3},
   pages     = {1600--1613},
   doi       = {10.1002/mrm.28730}
->>>>>>> d1fecd52
 }