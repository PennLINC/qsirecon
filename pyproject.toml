[build-system]
requires = ["hatchling", "hatch-vcs", "nipreps-versions", "cython", "numpy"]
build-backend = "hatchling.build"

[project]
name = "qsirecon"
description = "qsirecon builds workflows for reconstructing q-space images"
readme = "long_description.rst"
authors = [{name = "The PennLINC developers"}]
classifiers = [
    "Development Status :: 3 - Alpha",
    "Intended Audience :: Science/Research",
    "Topic :: Scientific/Engineering :: Image Recognition",
    "License :: OSI Approved :: BSD License",
    "Programming Language :: Python :: 3.10",
]
license = {file = "LICENSE"}
requires-python = ">=3.10"
dependencies = [
    "numpy <= 1.26.3",
    'importlib_resources; python_version < "3.11"',
    "dipy>=1.10.0,<1.11.0",
    "dmri-amico == 2.0.3",
    "filelock",
    "fury",
    "indexed_gzip <= 1.8.7",
    "Ingress2QSIRecon == 0.2.3",
    "jinja2 < 3.1",
    "matplotlib",
    "networkx ~= 2.8.8",
    "nibabel <= 6.0.0",
    "nilearn == 0.10.1",
    "nipype == 1.9.1",
    "nireports >= 24.0.3",
    "niworkflows >= 1.13,< 1.14",
    "packaging",  # for version string parsing
    "pandas < 2.0.0",
    "psutil <= 5.9.8",
    "pyAFQ == 2.0",
    "pybids",
    "pyyaml",
    "scikit-image",
    "scikit-learn <= 1.4.0",
    "seaborn",
    "sentry_sdk",
    "SimpleITK",
    "svgutils <= 0.3.4",
    "transforms3d",
    "vtk",
    "xvfbwrapper",
]
dynamic = ["version"]

[project.urls]
Homepage = "https://github.com/pennlinc/qsirecon"
Documentation = "https://www.qsirecon.readthedocs.io"
Paper = "https://doi.org/10.1038/s41592-022-01458-7"
"Docker Images" = "https://hub.docker.com/r/pennlinc/qsirecon/tags/"

[project.optional-dependencies]
doc = [
    "doctest-ignore-unicode",
    "lxml_html_clean",
    "nbsphinx",
    "pydot >= 1.2.3",
    "pydotplus",
    "recommonmark",
    "sphinx >= 4.2.0",
    "sphinx-argparse",
    "sphinx-markdown-tables",
    "sphinx_rtd_theme",
    "sphinxcontrib-apidoc",
<<<<<<< HEAD
    "sphinxcontrib-bibtex>=2.5",
=======
    "sphinxcontrib-bibtex",
    "sphinx_design",
>>>>>>> d0325f48
]
tests = [
    "coverage",
    "pytest",
    "pytest-cov",
    "pytest-env",
]
maint = [
    "fuzzywuzzy",
    "python-Levenshtein",
]

# Aliases
all = ["qsirecon[doc,maint,tests]"]

[project.scripts]
qsirecon = "qsirecon.cli.run:main"
mif2fib = "qsirecon.cli.convertODFs:mif_to_fib"
fib2mif = "qsirecon.cli.convertODFs:fib_to_mif"
qsirecon_group_report = "qsirecon.cli.group_report:aggregate_reports"
recon_plot = "qsirecon.cli.recon_plot:recon_plot"

#
# Hatch configurations
#

[tool.hatch.metadata]
allow-direct-references = true

[tool.hatch.build.targets.sdist]
exclude = [".git_archival.txt"]  # No longer needed in sdist

[tool.hatch.build.targets.wheel]
packages = ["qsirecon"]
exclude = [
    "qsirecon/tests/data",  # Large test data directory
]

##  The following two sections configure setuptools_scm in the hatch way

[tool.hatch.version]
source = "vcs"
# raw-options = { version_scheme = "nipreps-calver" }

[tool.hatch.build.hooks.vcs]
version-file = "qsirecon/_version.py"

#
# Developer tool configurations
#

[tool.black]
line-length = 99
target-version = ['py38']
include = '\.pyi?$'
exclude = '''
(
  /(
      \.eggs         # exclude a few common directories in the
    | \.git          # root of the project
    | \.github
    | \.hg
    | \.pytest_cache
    | _build
    | build
    | dist
  )/
  | qsirecon/_version.py
)
'''

[tool.isort]
profile = "black"
multi_line_output = 3
src_paths = ["isort", "test"]
known_local_folder = ["qsirecon"]

[tool.flake8]
max-line-length = "99"
doctests = "False"
exclude = [
    "*build/",
    "qsirecon/_version.py",
    "qsirecon/_warnings.py",
    "qsirecon/config.py",
    "qsirecon/data/",
    "qsirecon/tests/",
    "qsirecon/utils/sentry.py",
]
ignore = ["D107", "E203", "E402", "E722", "W503", "N803", "N806", "N815", "W605"]
per-file-ignores = [
    "**/__init__.py : F401",
    "docs/conf.py : E265",
]

[tool.pytest.ini_options]
addopts = '-m "not integration"'
markers = [
    "integration: integration tests to skip by default",
    "mrtrix_singleshell_ss3t_act: test 1",
    "mrtrix_singleshell_ss3t_noact: test 2",
    "amico_noddi: test 5",
    "dipy_mapmri: test 7",
    "dipy_dki: test 8",
    "scalar_mapper: test 17",
    "pyafq_recon_external_trk: test 18",
    "pyafq_recon_full: test 19",
    "mrtrix3_recon: test 20",
    "tortoise_recon: test 21",
    "autotrack: test 22",
    "mrtrix_multishell_msmt_hsvs: test 23",
    "ss3t_fod_autotrack: test 24",
    "multises_post1_qsiprep: test 25",
    "multises_pre1_qsiprep: test 26",
    "interfaces: test 27",
]
env = [
    "RUNNING_PYTEST = 1",
]

[tool.coverage.run]
branch = true
omit = [
    "*/tests/*",
    "*/__init__.py",
    "*/conftest.py",
    "qsirecon/_version.py"
]

[tool.coverage.report]
# Regexes for lines to exclude from consideration
exclude_lines = [
    'raise NotImplementedError',
    'warnings\.warn',
]<|MERGE_RESOLUTION|>--- conflicted
+++ resolved
@@ -70,12 +70,9 @@
     "sphinx-markdown-tables",
     "sphinx_rtd_theme",
     "sphinxcontrib-apidoc",
-<<<<<<< HEAD
-    "sphinxcontrib-bibtex>=2.5",
-=======
     "sphinxcontrib-bibtex",
     "sphinx_design",
->>>>>>> d0325f48
+
 ]
 tests = [
     "coverage",
