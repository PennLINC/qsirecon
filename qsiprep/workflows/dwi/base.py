--- conflicted
+++ resolved
@@ -302,13 +302,8 @@
     inputnode = pe.Node(
         niu.IdentityInterface(fields=[
             'dwi_files', 'sbref_file', 'subjects_dir', 'subject_id',
-<<<<<<< HEAD
             't1_preproc', 't1_brain', 't1_mask',
             't1_aseg', 't1_aparc', 't1_2_mni_forward_transform',
-=======
-            't1_preproc', 't1_brain', 't1_mask', 't1_seg', 't1_tpms',
-            't1_aseg', 't1_aparc', 't1_2_mni_forward_transform', 't2w_files',
->>>>>>> 9859f328
             't1_2_mni_reverse_transform', 't1_2_fsnative_forward_transform',
             't1_2_fsnative_reverse_transform', 'dwi_sampling_grid']),
         name='inputnode')
