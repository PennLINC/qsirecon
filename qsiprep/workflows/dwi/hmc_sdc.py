--- conflicted
+++ resolved
@@ -79,11 +79,7 @@
         niu.IdentityInterface(
             fields=['dwi_file', 'bvec_file', 'bval_file', 'rpe_b0', 't2w_files',
                     'original_files', 'rpe_b0_info', 'hmc_optimization_data', 't1_brain',
-<<<<<<< HEAD
                     't1_2_mni_reverse_transform', 't1_mask','t2_brain']),
-=======
-                    't1_2_mni_reverse_transform', 't1_mask', 't1_seg']),
->>>>>>> 9859f328
         name='inputnode')
 
     outputnode = pe.Node(
